--- conflicted
+++ resolved
@@ -414,19 +414,21 @@
   pn_connection_ctx_t *ctx = pn_connection_get_context(connection);
   pn_transport_t *transport = pn_connector_transport(connector);
   if (ctx->scheme && !strcmp(ctx->scheme, "amqps")) {
+    pn_ssl_domain_t *d = pn_ssl_domain( PN_SSL_MODE_CLIENT );
+    if (messenger->certificate && messenger->private_key) {
+      pn_ssl_domain_set_credentials( d, messenger->certificate,
+                                     messenger->private_key,
+                                     messenger->password);
+    }
+    if (messenger->trusted_certificates) {
+      pn_ssl_domain_set_trusted_ca_db(d, messenger->trusted_certificates);
+      pn_ssl_domain_set_peer_authentication(d, PN_SSL_VERIFY_PEER, NULL);
+    } else {
+      pn_ssl_domain_set_peer_authentication(d, PN_SSL_ANONYMOUS_PEER, NULL);
+    }
     pn_ssl_t *ssl = pn_ssl(transport);
-    pn_ssl_init(ssl, PN_SSL_MODE_CLIENT);
-    if (messenger->certificate && messenger->private_key) {
-      pn_ssl_set_credentials(ssl, messenger->certificate,
-                             messenger->private_key,
-                             messenger->password);
-    }
-    if (messenger->trusted_certificates) {
-      pn_ssl_set_trusted_ca_db(ssl, messenger->trusted_certificates);
-      pn_ssl_set_peer_authentication(ssl, PN_SSL_VERIFY_PEER, NULL);
-    } else {
-      pn_ssl_set_peer_authentication(ssl, PN_SSL_ANONYMOUS_PEER, NULL);
-    }
+    pn_ssl_init(ssl, d, NULL);
+    pn_ssl_domain_free( d );
   }
 
   pn_sasl_t *sasl = pn_sasl(transport);
@@ -742,42 +744,9 @@
                                            port ? port : default_port(scheme),
                                            NULL);
   if (!connector) return NULL;
-<<<<<<< HEAD
-  pn_transport_t *transport = pn_connector_transport(connector);
-  if (scheme && !strcmp(scheme, "amqps")) {
-    pn_ssl_domain_t *d = pn_ssl_domain( PN_SSL_MODE_CLIENT );
-    if (messenger->certificate && messenger->private_key) {
-      pn_ssl_domain_set_credentials( d, messenger->certificate,
-                                     messenger->private_key,
-                                     messenger->password);
-    }
-    if (messenger->trusted_certificates) {
-      pn_ssl_domain_set_trusted_ca_db(d, messenger->trusted_certificates);
-      pn_ssl_domain_set_peer_authentication(d, PN_SSL_VERIFY_PEER, NULL);
-    } else {
-      pn_ssl_domain_set_peer_authentication(d, PN_SSL_ANONYMOUS_PEER, NULL);
-    }
-    pn_ssl_t *ssl = pn_ssl(transport);
-    pn_ssl_init(ssl, d, NULL);
-    pn_ssl_domain_free( d );
-  }
-
-  pn_sasl_t *sasl = pn_sasl(transport);
-  if (user) {
-    pn_sasl_plain(sasl, user, pass);
-  } else {
-    pn_sasl_mechanisms(sasl, "ANONYMOUS");
-    pn_sasl_client(sasl);
-  }
-  pn_connection_t *connection = pn_connection();
-  pn_incref(connection);
-  pn_connection_set_container(connection, messenger->name);
-  pn_connection_set_hostname(connection, domain);
-=======
   pn_connection_t *connection =
     pn_messenger_connection(messenger, scheme, user, pass, host, port);
   pn_transport_config(messenger, connector, connection);
->>>>>>> 1f4f346a
   pn_connection_open(connection);
   pn_connector_set_connection(connector, connection);
 
