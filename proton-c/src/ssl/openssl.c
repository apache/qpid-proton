--- conflicted
+++ resolved
@@ -60,12 +60,8 @@
 
   // settings used for all connections
   char *trusted_CAs;
-<<<<<<< HEAD
   pn_ssl_verify_mode_t verify_mode;
   bool allow_unsecured;
-=======
-  const char *peer_hostname;
->>>>>>> 1f4f346a
 
   // session cache
   pn_ssl_session_t *ssn_cache_head;
@@ -78,6 +74,7 @@
   pn_transport_t   *transport;
   pn_ssl_domain_t  *domain;
   const char    *session_id;
+  const char *peer_hostname;
   SSL *ssl;
 
   BIO *bio_ssl;         // i/o from/to SSL socket layer
@@ -273,7 +270,7 @@
     return 0;  // fail connection
   }
 
-  if (ssl->verify_mode != PN_SSL_VERIFY_PEER_NAME) return preverify_ok;
+  if (ssl->domain->verify_mode != PN_SSL_VERIFY_PEER_NAME) return preverify_ok;
   if (!ssl->peer_hostname) {
     _log_error("Error: configuration error: PN_SSL_VERIFY_PEER_NAME configured, but no peer hostname set!\n");
     return 0;  // fail connection
@@ -421,6 +418,8 @@
     SSL_library_init();
     SSL_load_error_strings();
     OpenSSL_add_all_algorithms();
+    ssl_ex_data_index = SSL_get_ex_new_index( 0, "org.apache.qpid.proton.ssl",
+                                              NULL, NULL, NULL);
   }
 
   pn_ssl_domain_t *domain = calloc(1, sizeof(pn_ssl_domain_t));
@@ -614,13 +613,8 @@
       }
     }
 
-<<<<<<< HEAD
-    SSL_CTX_set_verify( domain->ctx, SSL_VERIFY_PEER | SSL_VERIFY_FAIL_IF_NO_PEER_CERT, NULL);
-    // verify_callback /*?verify callback?*/ );
-=======
-    SSL_CTX_set_verify( ssl->ctx, SSL_VERIFY_PEER | SSL_VERIFY_FAIL_IF_NO_PEER_CERT,
+    SSL_CTX_set_verify( domain->ctx, SSL_VERIFY_PEER | SSL_VERIFY_FAIL_IF_NO_PEER_CERT,
                         verify_callback);
->>>>>>> 1f4f346a
 #if (OPENSSL_VERSION_NUMBER < 0x00905100L)
     SSL_CTX_set_verify_depth(domain->ctx, 1);
 #endif
@@ -704,123 +698,14 @@
 }
 
 
-<<<<<<< HEAD
-=======
-
-int pn_ssl_init(pn_ssl_t *ssl, pn_ssl_mode_t mode)
-{
-  if (!ssl) return -1;
-  if (ssl->mode == mode) return 0;      // already set
-  if (ssl->ssl) {
-    _log_error("Unable to change mode once SSL is active.\n");
-    return -1;
-  }
-
-  // if changing the mode from the default, must release old context
-  if (ssl->ctx) SSL_CTX_free( ssl->ctx );
-
-  switch (mode) {
-  case PN_SSL_MODE_CLIENT:
-    _log( ssl, "Setting up Client SSL object.\n" );
-    ssl->mode = PN_SSL_MODE_CLIENT;
-    ssl->ctx = SSL_CTX_new(SSLv23_client_method());
-    if (!ssl->ctx) {
-      _log_error("Unable to initialize SSL context: %s\n", strerror(errno));
-      return -1;
-    }
-    break;
-
-  case PN_SSL_MODE_SERVER:
-    _log( ssl, "Setting up Server SSL object.\n" );
-    ssl->mode = PN_SSL_MODE_SERVER;
-    ssl->ctx = SSL_CTX_new(SSLv23_server_method());
-    if (!ssl->ctx) {
-      _log_error("Unable to initialize SSL context: %s\n", strerror(errno));
-      return -1;
-    }
-    break;
-
-  default:
-    _log_error("Invalid valid for pn_ssl_mode_t: %d\n", mode);
-    return -1;
-  }
-
-  // by default, allow anonymous ciphers so certificates are not required 'out of the box'
-  if (!SSL_CTX_set_cipher_list( ssl->ctx, CIPHERS_ANONYMOUS )) {
-    _log_ssl_error(ssl, "Failed to set cipher list to %s\n", CIPHERS_ANONYMOUS);
-    return -2;
-  }
-
-  // ditto: by default do not authenticate the peer (can be done by SASL).
-  if (pn_ssl_set_peer_authentication( ssl, PN_SSL_ANONYMOUS_PEER, NULL )) {
-    return -2;
-  }
-
-  DH *dh = get_dh2048();
-  if (dh) {
-    SSL_CTX_set_tmp_dh(ssl->ctx, dh);
-    DH_free(dh);
-    SSL_CTX_set_options(ssl->ctx, SSL_OP_SINGLE_DH_USE);
-  }
-
-  return 0;
-}
-
-pn_ssl_t *pn_ssl(pn_transport_t *transport)
-{
-  if (!transport) return NULL;
-  if (transport->ssl) return transport->ssl;
-
-  if (!ssl_initialized) {
-    ssl_initialized = 1;
-    SSL_library_init();
-    SSL_load_error_strings();
-    OpenSSL_add_all_algorithms();
-    ssl_ex_data_index = SSL_get_ex_new_index( 0, "org.apache.qpid.proton.ssl",
-                                              NULL, NULL, NULL);
-  }
-
-  pn_ssl_t *ssl = calloc(1, sizeof(pn_ssl_t));
-  if (!ssl) return NULL;
-
-  ssl->transport = transport;
-  ssl->process_input = process_input_ssl;
-  ssl->process_output = process_output_ssl;
-  transport->ssl = ssl;
-
-  ssl->trace = PN_TRACE_OFF;
-
-  // default mode is client
-  if (pn_ssl_init(ssl, PN_SSL_MODE_CLIENT)) {
-    free(ssl);
-    return NULL;
-  }
-  return ssl;
-}
-
-
->>>>>>> 1f4f346a
 void pn_ssl_free( pn_ssl_t *ssl)
 {
   if (!ssl) return;
   _log( ssl, "SSL socket freed.\n" );
-<<<<<<< HEAD
   release_ssl_socket( ssl );
   if (ssl->domain) pn_ssl_domain_free(ssl->domain);
   if (ssl->session_id) free((void *)ssl->session_id);
-=======
-  if (ssl->bio_ssl) BIO_free(ssl->bio_ssl);
-  if (ssl->ssl) SSL_free(ssl->ssl);
-  else {
-    if (ssl->bio_ssl_io) BIO_free(ssl->bio_ssl_io);
-    if (ssl->bio_net_io) BIO_free(ssl->bio_net_io);
-  }
-  if (ssl->ctx) SSL_CTX_free(ssl->ctx);
-
-  if (ssl->keyfile_pw) free(ssl->keyfile_pw);
-  if (ssl->trusted_CAs) free(ssl->trusted_CAs);
   if (ssl->peer_hostname) free((void *)ssl->peer_hostname);
->>>>>>> 1f4f346a
 
   free(ssl);
 }
@@ -1146,7 +1031,15 @@
     return -1;
   }
 
-<<<<<<< HEAD
+  // store backpointer to pn_ssl_t in SSL object:
+  SSL_set_ex_data(ssl->ssl, ssl_ex_data_index, ssl);
+
+#ifdef SSL_CTRL_SET_TLSEXT_HOSTNAME
+  if (ssl->peer_hostname && ssl->domain->mode == PN_SSL_MODE_CLIENT) {
+    SSL_set_tlsext_host_name(ssl->ssl, ssl->peer_hostname);
+  }
+#endif
+
   // restore session, if available
   if (ssl->session_id) {
     pn_ssl_session_t *ssn = ssn_cache_find( ssl->domain, ssl->session_id );
@@ -1160,16 +1053,6 @@
       ssl_session_free( ssn );
     }
   }
-=======
-  // store backpointer to pn_ssl_t in SSL object:
-  SSL_set_ex_data(ssl->ssl, ssl_ex_data_index, ssl);
-
-#ifdef SSL_CTRL_SET_TLSEXT_HOSTNAME
-  if (ssl->peer_hostname && ssl->mode == PN_SSL_MODE_CLIENT) {
-    SSL_set_tlsext_host_name(ssl->ssl, ssl->peer_hostname);
-  }
-#endif
->>>>>>> 1f4f346a
 
   // now layer a BIO over the SSL socket
   ssl->bio_ssl = BIO_new(BIO_f_ssl());
@@ -1318,7 +1201,7 @@
   ssl->trace = trace;
 }
 
-<<<<<<< HEAD
+
 pn_ssl_resume_status_t pn_ssl_resume_status( pn_ssl_t *ssl )
 {
   if (!ssl || !ssl->ssl) return PN_SSL_RESUME_UNKNOWN;
@@ -1328,7 +1211,9 @@
   default: break;
   }
   return PN_SSL_RESUME_UNKNOWN;
-=======
+}
+
+
 int pn_ssl_set_peer_hostname( pn_ssl_t *ssl, const char *hostname )
 {
   if (!ssl) return -1;
@@ -1339,7 +1224,7 @@
     ssl->peer_hostname = pn_strdup(hostname);
     if (!ssl->peer_hostname) return -2;
 #ifdef SSL_CTRL_SET_TLSEXT_HOSTNAME
-    if (ssl->ssl && ssl->mode == PN_SSL_MODE_CLIENT) {
+    if (ssl->ssl && ssl->domain && ssl->domain->mode == PN_SSL_MODE_CLIENT) {
       SSL_set_tlsext_host_name(ssl->ssl, ssl->peer_hostname);
     }
 #endif
@@ -1362,5 +1247,4 @@
   }
   *bufsize = len;
   return 0;
->>>>>>> 1f4f346a
-}
+}