--- conflicted
+++ resolved
@@ -23,11 +23,7 @@
 from __future__ import absolute_import
 
 from . import dom
-<<<<<<< HEAD
-from cStringIO import StringIO
-=======
 from six.moves import cStringIO as StringIO
->>>>>>> 5d7a4586
 
 class Visitor:
 
