--- conflicted
+++ resolved
@@ -75,11 +75,7 @@
 
         raise ::ArgumentError.new("Invalid error code: #{code}") if code.nil?
 
-<<<<<<< HEAD
-	return code if code > 0
-=======
         return code if code > 0
->>>>>>> 1781b4e9
 
         case(code)
 
