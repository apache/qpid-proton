--- conflicted
+++ resolved
@@ -47,7 +47,7 @@
   DEPENDS ${PROJECT_SOURCE_DIR}/src/protocol.h.py
 )
 
-<<<<<<< HEAD
+# Configure the poller
 if (POLLER STREQUAL poll)
   set (pn_driver_impl
        src/drivers/poll.c
@@ -66,7 +66,6 @@
   set (pn_driver_ssl_impl src/drivers/ssl_stub.c)
 endif (SSL_IMPL STREQUAL openssl)
 
-=======
 find_package(SWIG)
 if (SWIG_FOUND)
   add_subdirectory(bindings)
@@ -80,8 +79,9 @@
 
 set (qpid-proton-platform
   src/driver.c
+  ${pn_driver_impl}
+  ${pn_driver_ssl_impl}
 )
->>>>>>> 25a562b7
 
 add_library (
   qpid-proton SHARED
@@ -106,16 +106,8 @@
 
   ${qpid-proton-platform}
 
-<<<<<<< HEAD
-  src/driver.c
-  src/messenger.c
-
-  ${pn_driver_impl}
-  ${pn_driver_ssl_impl}
-=======
   ${PROJECT_BINARY_DIR}/encodings.h
   ${PROJECT_BINARY_DIR}/protocol.h
->>>>>>> 25a562b7
 )
 target_link_libraries (qpid-proton ${UUID_LIB})
 
