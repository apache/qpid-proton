--- conflicted
+++ resolved
@@ -94,11 +94,7 @@
 
 // #include <proton/version.h>
 // #if PN_VERSION_MAJOR == %s && PN_VERSION_MINOR < %s
-<<<<<<< HEAD
 // #error packages qpid.apache.org/... require Proton-C library version %s.%s or greater
-=======
-// #error module github.com/apache/qpid-proton requires Proton-C library version 0.10 or greater
->>>>>>> 36d9a603
 // #endif
 import "C"
 `, splitVersion[0], splitVersion[1], splitVersion[0], splitVersion[1])
