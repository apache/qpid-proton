#
# Licensed to the Apache Software Foundation (ASF) under one
# or more contributor license agreements.  See the NOTICE file
# distributed with this work for additional information
# regarding copyright ownership.  The ASF licenses this file
# to you under the Apache License, Version 2.0 (the
# "License"); you may not use this file except in compliance
# with the License.  You may obtain a copy of the License at
#
#   http://www.apache.org/licenses/LICENSE-2.0
#
# Unless required by applicable law or agreed to in writing,
# software distributed under the License is distributed on an
# "AS IS" BASIS, WITHOUT WARRANTIES OR CONDITIONS OF ANY
# KIND, either express or implied.  See the License for the
# specific language governing permissions and limitations
# under the License.
#

import errno
import logging
import socket
import time
import weakref

from ._condition import Condition
from ._delivery import Delivery
from ._endpoints import Endpoint
from ._events import Event, _dispatch
from ._exceptions import ProtonException
from ._handler import Handler
from ._io import IO
from ._message import Message
from ._selectable import Selectable
from ._transport import Transport
from ._url import Url
from typing import Any, List, Optional, Union, TYPE_CHECKING

if TYPE_CHECKING:
    from ._delivery import DispositionType
    from ._reactor import Container, Transaction
    from ._endpoints import Sender, Receiver

log = logging.getLogger("proton")


class OutgoingMessageHandler(Handler):
    """
    A utility for simpler and more intuitive handling of delivery
    events related to outgoing i.e. sent messages.

    :param auto_settle: If ``True`` (default), automatically settle messages
        upon receiving a settled disposition for that delivery. Otherwise
        messages must be explicitly settled.
    :type auto_settle: ``bool``
    :param delegate: A client handler for the endpoint event
    """

    def __init__(self, auto_settle=True, delegate=None):
        self.auto_settle = auto_settle
        self.delegate = delegate

    def on_link_flow(self, event: Event):
        if event.link.is_sender and event.link.credit \
                and event.link.state & Endpoint.LOCAL_ACTIVE \
                and event.link.state & Endpoint.REMOTE_ACTIVE:
            self.on_sendable(event)

    def on_delivery(self, event: Event):
        dlv = event.delivery
        if dlv.link.is_sender and dlv.updated:
            if dlv.remote_state == Delivery.ACCEPTED:
                self.on_accepted(event)
            elif dlv.remote_state == Delivery.REJECTED:
                self.on_rejected(event)
            elif dlv.remote_state == Delivery.RELEASED or dlv.remote_state == Delivery.MODIFIED:
                self.on_released(event)
            if dlv.settled:
                self.on_settled(event)
                if self.auto_settle:
                    dlv.settle()

    def on_sendable(self, event: Event):
        """
        Called when the sender link has credit and messages can
        therefore be transferred.

        :param event: The underlying event object. Use this to obtain further
            information on the event.
        """
        if self.delegate is not None:
            _dispatch(self.delegate, 'on_sendable', event)

    def on_accepted(self, event: Event):
        """
        Called when the remote peer accepts an outgoing message.

        :param event: The underlying event object. Use this to obtain further
            information on the event.
        """
        if self.delegate is not None:
            _dispatch(self.delegate, 'on_accepted', event)

    def on_rejected(self, event: Event):
        """
        Called when the remote peer rejects an outgoing message.

        :param event: The underlying event object. Use this to obtain further
            information on the event.
        """
        if self.delegate is not None:
            _dispatch(self.delegate, 'on_rejected', event)

    def on_released(self, event: Event):
        """
        Called when the remote peer releases an outgoing message. Note
        that this may be in response to either the ``RELEASE`` or ``MODIFIED``
        state as defined by the AMQP specification.

        :param event: The underlying event object. Use this to obtain further
            information on the event.
        """
        if self.delegate is not None:
            _dispatch(self.delegate, 'on_released', event)

    def on_settled(self, event: Event):
        """
        Called when the remote peer has settled the outgoing
        message. This is the point at which it should never be
        retransmitted.

        :param event: The underlying event object. Use this to obtain further
            information on the event.
        """
        if self.delegate is not None:
            _dispatch(self.delegate, 'on_settled', event)


def recv_msg(delivery: Delivery) -> Message:
    msg = Message()
    msg.decode(delivery.link.recv(delivery.pending))
    delivery.link.advance()
    return msg


class Reject(ProtonException):
    """
    An exception that indicates a message should be rejected.
    """
    pass


class Release(ProtonException):
    """
    An exception that indicates a message should be released.
    """
    pass


class Acking(object):
    """
    A class containing methods for handling received messages.
    """

    def accept(self, delivery: Delivery) -> None:
        """
        Accepts a received message.

        .. note:: This method cannot currently be used in combination
            with transactions. See :class:`proton.reactor.Transaction`
            for transactional methods.

        :param delivery: The message delivery tracking object
        """
        self.settle(delivery, Delivery.ACCEPTED)

    def reject(self, delivery: Delivery) -> None:
        """
        Rejects a received message that is considered invalid or
        unprocessable.

        .. note:: This method cannot currently be used in combination
            with transactions. See :class:`proton.reactor.Transaction`
            for transactional methods.

        :param delivery: The message delivery tracking object
        """
        self.settle(delivery, Delivery.REJECTED)

    def release(self, delivery: Delivery, delivered: bool = True) -> None:
        """
        Releases a received message, making it available at the source
        for any (other) interested receiver. The ``delivered``
        parameter indicates whether this should be considered a
        delivery attempt (and the delivery count updated) or not.

        .. note:: This method cannot currently be used in combination
            with transactions. See :class:`proton.reactor.Transaction`
            for transactional methods.

        :param delivery: The message delivery tracking object
        :param delivered: If ``True``, the message will be annotated
            with a delivery attempt (setting delivery flag
            :const:`proton.Delivery.MODIFIED`). Otherwise, the message
            will be returned without the annotation and released (setting
            delivery flag :const:`proton.Delivery.RELEASED`
        """
        if delivered:
            self.settle(delivery, Delivery.MODIFIED)
        else:
            self.settle(delivery, Delivery.RELEASED)

    def settle(self, delivery: Delivery, state: Optional['DispositionType'] = None) -> None:
        """
        Settles the message delivery, and optionally updating the
        delivery state.

        :param delivery: The message delivery tracking object
        :param state: The delivery state, or ``None`` if no update
            is to be performed.
        """
        if state:
            delivery.update(state)
        delivery.settle()


class IncomingMessageHandler(Handler, Acking):
    """
    A utility for simpler and more intuitive handling of delivery
    events related to incoming i.e. received messages.

    :param auto_accept: If ``True``, accept all messages (default). Otherwise
        messages must be individually accepted or rejected.
    :param delegate: A client handler for the endpoint event
    """

    def __init__(self, auto_accept: bool = True, delegate: Optional[Handler] = None) -> None:
        self.delegate = delegate
        self.auto_accept = auto_accept

    def on_delivery(self, event: Event) -> None:
        dlv = event.delivery
        if not dlv.link.is_receiver:
            return
        if dlv.aborted:
            self.on_aborted(event)
            dlv.settle()
        elif dlv.readable and not dlv.partial:
            event.message = recv_msg(dlv)
            if event.link.state & Endpoint.LOCAL_CLOSED:
                if self.auto_accept:
                    dlv.update(Delivery.RELEASED)
                    dlv.settle()
            else:
                try:
                    self.on_message(event)
                    if self.auto_accept:
                        dlv.update(Delivery.ACCEPTED)
                        dlv.settle()
                except Reject:
                    dlv.update(Delivery.REJECTED)
                    dlv.settle()
                except Release:
                    dlv.update(Delivery.MODIFIED)
                    dlv.settle()
        elif dlv.updated and dlv.settled:
            self.on_settled(event)

    def on_message(self, event: Event):
        """
        Called when a message is received. The message itself can be
        obtained as a property on the event. For the purpose of
        referring to this message in further actions (e.g. if
        explicitly accepting it, the ``delivery`` should be used, also
        obtainable via a property on the event.

        :param event: The underlying event object. Use this to obtain further
            information on the event.
        """
        if self.delegate is not None:
            _dispatch(self.delegate, 'on_message', event)

    def on_settled(self, event: Event):
        """
        Callback for when a message delivery is settled by the remote peer.

        :param event: The underlying event object. Use this to obtain further
            information on the event.
        """
        if self.delegate is not None:
            _dispatch(self.delegate, 'on_settled', event)

    def on_aborted(self, event: Event):
        """
        Callback for when a message delivery is aborted by the remote peer.

        :param event: The underlying event object. Use this to obtain further
            information on the event.
        """
        if self.delegate is not None:
            _dispatch(self.delegate, 'on_aborted', event)


class EndpointStateHandler(Handler):
    """
    A utility that exposes 'endpoint' events - ie the open/close for
    links, sessions and connections in a more intuitive manner. A
    ``XXX_opened()`` method will be called when both local and remote peers
    have opened the link, session or connection. This can be used to
    confirm a locally initiated action for example. A ``XXX_opening()``
    method will be called when the remote peer has requested an open
    that was not initiated locally. By default this will simply open
    locally, which then triggers the ``XXX_opened()`` call. The same applies
    to close.

    :param peer_close_is_error: If ``True``, a peer endpoint closing will be
        treated as an error with an error callback. Otherwise (default), the
        normal callbacks for the closing will occur.
    :param delegate: A client handler for the endpoint event
    """

    def __init__(self, peer_close_is_error: bool = False, delegate: Optional[Handler] = None) -> None:
        self.delegate = delegate
        self.peer_close_is_error = peer_close_is_error

    @classmethod
    def is_local_open(cls, endpoint: Endpoint) -> bool:
        """
        Test if local ``endpoint`` is open (ie has state
        :const:`proton.Endpoint.LOCAL_ACTIVE`).

        :param endpoint: The local endpoint to be tested.
        :return: ``True`` if local endpoint is in state
            :const:`proton.Endpoint.LOCAL_ACTIVE`, ``False`` otherwise.
        """
        return bool(endpoint.state & Endpoint.LOCAL_ACTIVE)

    @classmethod
    def is_local_uninitialised(cls, endpoint: Endpoint) -> bool:
        """
        Test if local ``endpoint`` is uninitialised (ie has state
        :const:`proton.Endpoint.LOCAL_UNINIT`).

        :param endpoint: The local endpoint to be tested.
        :return: ``True`` if local endpoint is in state
            :const:`proton.Endpoint.LOCAL_UNINIT`, ``False`` otherwise.
        """
        return bool(endpoint.state & Endpoint.LOCAL_UNINIT)

    @classmethod
    def is_local_closed(cls, endpoint: Endpoint) -> bool:
        """
        Test if local ``endpoint`` is closed (ie has state
        :const:`proton.Endpoint.LOCAL_CLOSED`).

        :param endpoint: The local endpoint to be tested.
        :return: ``True`` if local endpoint is in state
            :const:`proton.Endpoint.LOCAL_CLOSED`, ``False`` otherwise.
        """
        return bool(endpoint.state & Endpoint.LOCAL_CLOSED)

    @classmethod
    def is_remote_open(cls, endpoint: Endpoint) -> bool:
        """
        Test if remote ``endpoint`` is open (ie has state
        :const:`proton.Endpoint.LOCAL_ACTIVE`).

        :param endpoint: The remote endpoint to be tested.
        :return: ``True`` if remote endpoint is in state
            :const:`proton.Endpoint.LOCAL_ACTIVE`, ``False`` otherwise.
        """
        return bool(endpoint.state & Endpoint.REMOTE_ACTIVE)

    @classmethod
    def is_remote_closed(cls, endpoint: Endpoint) -> bool:
        """
        Test if remote ``endpoint`` is closed (ie has state
        :const:`proton.Endpoint.REMOTE_CLOSED`).

        :param endpoint: The remote endpoint to be tested.
        :return: ``True`` if remote endpoint is in state
            :const:`proton.Endpoint.REMOTE_CLOSED`, ``False`` otherwise.
        """
        return bool(endpoint.state & Endpoint.REMOTE_CLOSED)

    @classmethod
    def print_error(cls, endpoint: Endpoint, endpoint_type: str) -> None:
        """
        Logs an error message related to an error condition at an endpoint.

        :param endpoint: The endpoint to be tested
        :param endpoint_type: The endpoint type as a string to be printed
            in the log message.
        """
        if endpoint.remote_condition:
            log.error(endpoint.remote_condition.description or endpoint.remote_condition.name)
        elif cls.is_local_open(endpoint) and cls.is_remote_closed(endpoint):
            log.error("%s closed by peer" % endpoint_type)

    def on_link_remote_close(self, event: Event) -> None:
        if event.link.remote_condition:
            self.on_link_error(event)
        elif self.is_local_closed(event.link):
            self.on_link_closed(event)
        else:
            self.on_link_closing(event)
        event.link.close()

<<<<<<< HEAD
    def on_link_local_close(self, event):
        if self.is_remote_closed(event.link):
            self.on_link_closed(event)
        event.link.close()

    def on_session_remote_close(self, event):
=======
    def on_session_remote_close(self, event: Event) -> None:
>>>>>>> c4f7ee46
        if event.session.remote_condition:
            self.on_session_error(event)
        elif self.is_local_closed(event.session):
            self.on_session_closed(event)
        else:
            self.on_session_closing(event)
        event.session.close()

    def on_connection_remote_close(self, event: Event) -> None:
        if event.connection.remote_condition:
            if event.connection.remote_condition.name == "amqp:connection:forced":
                # Treat this the same as just having the transport closed by the peer without
                # sending any events. Allow reconnection to happen transparently.
                return
            self.on_connection_error(event)
        elif self.is_local_closed(event.connection):
            self.on_connection_closed(event)
        else:
            self.on_connection_closing(event)
        event.connection.close()

    def on_connection_local_open(self, event: Event) -> None:
        if self.is_remote_open(event.connection):
            self.on_connection_opened(event)

    def on_connection_remote_open(self, event: Event) -> None:
        if self.is_local_open(event.connection):
            self.on_connection_opened(event)
        elif self.is_local_uninitialised(event.connection):
            self.on_connection_opening(event)
            event.connection.open()

    def on_session_local_open(self, event: Event) -> None:
        if self.is_remote_open(event.session):
            self.on_session_opened(event)

    def on_session_remote_open(self, event: Event) -> None:
        if self.is_local_open(event.session):
            self.on_session_opened(event)
        elif self.is_local_uninitialised(event.session):
            self.on_session_opening(event)
            event.session.open()

    def on_link_local_open(self, event: Event) -> None:
        if self.is_remote_open(event.link):
            self.on_link_opened(event)

    def on_link_remote_open(self, event: Event) -> None:
        if self.is_local_open(event.link):
            self.on_link_opened(event)
        elif self.is_local_uninitialised(event.link):
            self.on_link_opening(event)
            event.link.open()

    def on_connection_opened(self, event: Event) -> None:
        """
        Callback for when both the local and remote endpoints of a
        connection have opened.

        :param event: The underlying event object. Use this to obtain further
            information on the event.
        """
        if self.delegate is not None:
            _dispatch(self.delegate, 'on_connection_opened', event)

    def on_session_opened(self, event: Event) -> None:
        """
        Callback for when both the local and remote endpoints of a
        session have opened.

        :param event: The underlying event object. Use this to obtain further
            information on the event.
        """
        if self.delegate is not None:
            _dispatch(self.delegate, 'on_session_opened', event)

    def on_link_opened(self, event: Event) -> None:
        """
        Callback for when both the local and remote endpoints of a
        link have opened.

        :param event: The underlying event object. Use this to obtain further
            information on the event.
        """
        if self.delegate is not None:
            _dispatch(self.delegate, 'on_link_opened', event)

    def on_connection_opening(self, event: Event) -> None:
        """
        Callback for when a remote peer initiates the opening of
        a connection.

        :param event: The underlying event object. Use this to obtain further
            information on the event.
        """
        if self.delegate is not None:
            _dispatch(self.delegate, 'on_connection_opening', event)

    def on_session_opening(self, event: Event) -> None:
        """
        Callback for when a remote peer initiates the opening of
        a session.

        :param event: The underlying event object. Use this to obtain further
            information on the event.
        """
        if self.delegate is not None:
            _dispatch(self.delegate, 'on_session_opening', event)

    def on_link_opening(self, event: Event) -> None:
        """
        Callback for when a remote peer initiates the opening of
        a link.

        :param event: The underlying event object. Use this to obtain further
            information on the event.
        """
        if self.delegate is not None:
            _dispatch(self.delegate, 'on_link_opening', event)

    def on_connection_error(self, event: Event) -> None:
        """
        Callback for when an initiated connection open fails.

        :param event: The underlying event object. Use this to obtain further
            information on the event.
        """
        if self.delegate is not None:
            _dispatch(self.delegate, 'on_connection_error', event)
        else:
            self.print_error(event.connection, "connection")

    def on_session_error(self, event: Event) -> None:
        """
        Callback for when an initiated session open fails.

        :param event: The underlying event object. Use this to obtain further
            information on the event.
        """
        if self.delegate is not None:
            _dispatch(self.delegate, 'on_session_error', event)
        else:
            self.print_error(event.session, "session")
            event.connection.close()

    def on_link_error(self, event: Event) -> None:
        """
        Callback for when an initiated link open fails.

        :param event: The underlying event object. Use this to obtain further
            information on the event.
        """
        if self.delegate is not None:
            _dispatch(self.delegate, 'on_link_error', event)
        else:
            self.print_error(event.link, "link")
            event.connection.close()

    def on_connection_closed(self, event: Event) -> None:
        """
        Callback for when both the local and remote endpoints of a
        connection have closed.

        :param event: The underlying event object. Use this to obtain further
            information on the event.
        """
        if self.delegate is not None:
            _dispatch(self.delegate, 'on_connection_closed', event)

    def on_session_closed(self, event: Event) -> None:
        """
        Callback for when both the local and remote endpoints of a
        session have closed.

        :param event: The underlying event object. Use this to obtain further
            information on the event.
        """
        if self.delegate is not None:
            _dispatch(self.delegate, 'on_session_closed', event)

    def on_link_closed(self, event: Event) -> None:
        """
        Callback for when both the local and remote endpoints of a
        link have closed.

        :param event: The underlying event object. Use this to obtain further
            information on the event.
        """
        if self.delegate is not None:
            _dispatch(self.delegate, 'on_link_closed', event)

    def on_connection_closing(self, event: Event) -> None:
        """
        Callback for when a remote peer initiates the closing of
        a connection.

        :param event: The underlying event object. Use this to obtain further
            information on the event.
        """
        if self.delegate is not None:
            _dispatch(self.delegate, 'on_connection_closing', event)
        elif self.peer_close_is_error:
            self.on_connection_error(event)

    def on_session_closing(self, event: Event) -> None:
        """
        Callback for when a remote peer initiates the closing of
        a session.

        :param event: The underlying event object. Use this to obtain further
            information on the event.
        """
        if self.delegate is not None:
            _dispatch(self.delegate, 'on_session_closing', event)
        elif self.peer_close_is_error:
            self.on_session_error(event)

    def on_link_closing(self, event: Event) -> None:
        """
        Callback for when a remote peer initiates the closing of
        a link.

        :param event: The underlying event object. Use this to obtain further
            information on the event.
        """
        if self.delegate is not None:
            _dispatch(self.delegate, 'on_link_closing', event)
        elif self.peer_close_is_error:
            self.on_link_error(event)

    def on_transport_tail_closed(self, event: Event) -> None:
        """
        Callback for when the transport tail has closed (ie no further input will
        be accepted by the transport).

        :param event: The underlying event object. Use this to obtain further
            information on the event.
        """
        self.on_transport_closed(event)

    def on_transport_closed(self, event: Event) -> None:
        """
        Callback for when the transport has closed - ie both the head (input) and
        tail (output) of the transport pipeline are closed.

        :param event: The underlying event object. Use this to obtain further
            information on the event.
        """
        if self.delegate is not None and event.connection and self.is_local_open(event.connection):
            _dispatch(self.delegate, 'on_disconnected', event)


class MessagingHandler(Handler, Acking):
    """
    A general purpose handler that makes the proton-c events somewhat
    simpler to deal with and/or avoids repetitive tasks for common use
    cases.

    :param prefetch: Initial flow credit for receiving messages, defaults to 10.
    :param auto_accept: If ``True``, accept all messages (default). Otherwise
        messages must be individually accepted or rejected.
    :param auto_settle: If ``True`` (default), automatically settle messages
        upon receiving a settled disposition for that delivery. Otherwise
        messages must be explicitly settled.
    :param peer_close_is_error: If ``True``, a peer endpoint closing will be
        treated as an error with an error callback. Otherwise (default), the
        normal callbacks for the closing will occur.
    """

    def __init__(
            self,
            prefetch: int = 10,
            auto_accept: bool = True,
            auto_settle: bool = True,
            peer_close_is_error: bool = False
    ) -> None:
        self.handlers = []
        if prefetch:
            self.handlers.append(FlowController(prefetch))
        self.handlers.append(EndpointStateHandler(peer_close_is_error, weakref.proxy(self)))
        self.handlers.append(IncomingMessageHandler(auto_accept, weakref.proxy(self)))
        self.handlers.append(OutgoingMessageHandler(auto_settle, weakref.proxy(self)))
        self.fatal_conditions = ["amqp:unauthorized-access"]

    def on_transport_error(self, event: Event) -> None:
        """
        Called when some error is encountered with the transport over
        which the AMQP connection is to be established. This includes
        authentication errors as well as socket errors.

        :param event: The underlying event object. Use this to obtain further
            information on the event.
        """
        if event.transport.condition:
            if event.transport.condition.info:
                log.error("%s: %s: %s" % (
                    event.transport.condition.name, event.transport.condition.description,
                    event.transport.condition.info))
            else:
                log.error("%s: %s" % (event.transport.condition.name, event.transport.condition.description))
            if event.transport.condition.name in self.fatal_conditions:
                event.connection.close()
        else:
            logging.error("Unspecified transport error")

    def on_connection_error(self, event: Event) -> None:
        """
        Called when the peer closes the connection with an error condition.

        :param event: The underlying event object. Use this to obtain further
            information on the event.
        :type event: :class:`proton.Event`
        """
        EndpointStateHandler.print_error(event.connection, "connection")

    def on_session_error(self, event: Event) -> None:
        """
        Called when the peer closes the session with an error condition.

        :param event: The underlying event object. Use this to obtain further
            information on the event.
        """
        EndpointStateHandler.print_error(event.session, "session")
        event.connection.close()

    def on_link_error(self, event: Event) -> None:
        """
        Called when the peer closes the link with an error condition.

        :param event: The underlying event object. Use this to obtain further
            information on the event.
        """
        EndpointStateHandler.print_error(event.link, "link")
        event.connection.close()

    def on_reactor_init(self, event: Event) -> None:
        """
        Called when the event loop - the reactor - starts.

        :param event: The underlying event object. Use this to obtain further
            information on the event.
        """
        if hasattr(event.reactor, 'subclass'):
            setattr(event, event.reactor.subclass.__name__.lower(), event.reactor)
        self.on_start(event)

    def on_start(self, event: Event) -> None:
        """
        Called when the event loop starts. (Just an alias for on_reactor_init)

        :param event: The underlying event object. Use this to obtain further
            information on the event.
        """
        pass

    def on_connection_closed(self, event: Event) -> None:
        """
        Called when the connection is closed.

        :param event: The underlying event object. Use this to obtain further
            information on the event.
        """
        pass

    def on_session_closed(self, event: Event) -> None:
        """
        Called when the session is closed.

        :param event: The underlying event object. Use this to obtain further
            information on the event.
        """
        pass

    def on_link_closed(self, event: Event) -> None:
        """
        Called when the link is closed.

        :param event: The underlying event object. Use this to obtain further
            information on the event.
        """
        pass

    def on_connection_closing(self, event: Event) -> None:
        """
        Called when the peer initiates the closing of the connection.

        :param event: The underlying event object. Use this to obtain further
            information on the event.
        """
        pass

    def on_session_closing(self, event: Event) -> None:
        """
        Called when the peer initiates the closing of the session.

        :param event: The underlying event object. Use this to obtain further
            information on the event.
        """
        pass

    def on_link_closing(self, event: Event) -> None:
        """
        Called when the peer initiates the closing of the link.

        :param event: The underlying event object. Use this to obtain further
            information on the event.
        """
        pass

    def on_disconnected(self, event: Event) -> None:
        """
        Called when the socket is disconnected.

        :param event: The underlying event object. Use this to obtain further
            information on the event.
        """
        pass

    def on_sendable(self, event: Event) -> None:
        """
        Called when the sender link has credit and messages can
        therefore be transferred.

        :param event: The underlying event object. Use this to obtain further
            information on the event.
        """
        pass

    def on_accepted(self, event: Event) -> None:
        """
        Called when the remote peer accepts an outgoing message.

        :param event: The underlying event object. Use this to obtain further
            information on the event.
        """
        pass

    def on_rejected(self, event: Event) -> None:
        """
        Called when the remote peer rejects an outgoing message.

        :param event: The underlying event object. Use this to obtain further
            information on the event.
        """
        pass

    def on_released(self, event: Event) -> None:
        """
        Called when the remote peer releases an outgoing message. Note
        that this may be in response to either the RELEASE or MODIFIED
        state as defined by the AMQP specification.

        :param event: The underlying event object. Use this to obtain further
            information on the event.
        """
        pass

    def on_settled(self, event: Event) -> None:
        """
        Called when the remote peer has settled the outgoing
        message. This is the point at which it should never be
        retransmitted.

        :param event: The underlying event object. Use this to obtain further
            information on the event.
        """
        pass

    def on_message(self, event: Event) -> None:
        """
        Called when a message is received. The message itself can be
        obtained as a property on the event. For the purpose of
        referring to this message in further actions (e.g. if
        explicitly accepting it, the ``delivery`` should be used, also
        obtainable via a property on the event.

        :param event: The underlying event object. Use this to obtain further
            information on the event. In particular, the message itself may
            be obtained by accessing ``event.message``.
        """
        pass


class TransactionHandler(object):
    """
    The interface for transaction handlers - ie objects that want to
    be notified of state changes related to a transaction.
    """

    def on_transaction_declared(self, event: Event) -> None:
        """
        Called when a local transaction is declared.

        :param event: The underlying event object. Use this to obtain further
            information on the event. In particular, the :class:`proton.reactor.Transaction`
            object may be obtained by accessing ``event.transaction``.
        """
        pass

    def on_transaction_committed(self, event: Event) -> None:
        """
        Called when a local transaction is discharged successfully
        (committed).

        :param event: The underlying event object. Use this to obtain further
            information on the event.
        """
        pass

    def on_transaction_aborted(self, event: Event) -> None:
        """
        Called when a local transaction is discharged unsuccessfully
        (aborted).

        :param event: The underlying event object. Use this to obtain further
            information on the event.
        """
        pass

    def on_transaction_declare_failed(self, event: Event) -> None:
        """
        Called when a local transaction declare fails.

        :param event: The underlying event object. Use this to obtain further
            information on the event.
        """
        pass

    def on_transaction_commit_failed(self, event: Event) -> None:
        """
        Called when the commit of a local transaction fails.

        :param event: The underlying event object. Use this to obtain further
            information on the event.
        """
        pass


class TransactionalClientHandler(MessagingHandler, TransactionHandler):
    """
    An extension to the MessagingHandler for applications using
    transactions. This handler provides all of the callbacks found
    in :class:`MessagingHandler` and :class:`TransactionHandler`,
    and provides a convenience method :meth:`accept` for performing
    a transactional acceptance of received messages.

    :param prefetch: Initial flow credit for receiving messages, defaults to 10.
    :param auto_accept: If ``True``, accept all messages (default). Otherwise
        messages must be individually accepted or rejected.
    :param auto_settle: If ``True`` (default), automatically settle messages
        upon receiving a settled disposition for that delivery. Otherwise
        messages must be explicitly settled.
    :param peer_close_is_error: If ``True``, a peer endpoint closing will be
        treated as an error with an error callback. Otherwise (default), the
        normal callbacks for the closing will occur.
    """

    def __init__(
            self,
            prefetch: int = 10,
            auto_accept: bool = False,
            auto_settle: bool = True,
            peer_close_is_error: bool = False
    ) -> None:
        super(TransactionalClientHandler, self).__init__(prefetch, auto_accept, auto_settle, peer_close_is_error)

    def accept(self, delivery: Delivery, transaction: Optional['Transaction'] = None):
        """
        A convenience method for accepting a received message as part of a
        transaction. If no transaction object is supplied, a regular
        non-transactional acceptance will be performed.

        :param delivery: Delivery tracking object for received message.
        :param transaction: Transaction tracking object which is required if
            the message is being accepted under the transaction. If ``None`` (default),
            then a normal non-transactional accept occurs.
        """
        if transaction:
            transaction.accept(delivery)
        else:
            super(TransactionalClientHandler, self).accept(delivery)


class FlowController(Handler):
    def __init__(self, window: int = 1024) -> None:
        self._window = window
        self._drained = 0

    def on_link_local_open(self, event: Event) -> None:
        self._flow(event.link)

    def on_link_remote_open(self, event: Event) -> None:
        self._flow(event.link)

    def on_link_flow(self, event: Event) -> None:
        self._flow(event.link)

    def on_delivery(self, event: Event) -> None:
        self._flow(event.link)

    def _flow(self, link: Union['Sender', 'Receiver']) -> None:
        if link.is_receiver:
            self._drained += link.drained()
            if self._drained == 0:
                delta = self._window - link.credit
                link.flow(delta)


class Handshaker(Handler):

    @staticmethod
    def on_connection_remote_open(event: Event) -> None:
        conn = event.connection
        if conn.state & Endpoint.LOCAL_UNINIT:
            conn.open()

    @staticmethod
    def on_session_remote_open(event: Event) -> None:
        ssn = event.session
        if ssn.state & Endpoint.LOCAL_UNINIT:
            ssn.open()

    @staticmethod
    def on_link_remote_open(event: Event) -> None:
        link = event.link
        if link.state & Endpoint.LOCAL_UNINIT:
            link.source.copy(link.remote_source)
            link.target.copy(link.remote_target)
            link.open()

    @staticmethod
    def on_connection_remote_close(event: Event) -> None:
        conn = event.connection
        if not conn.state & Endpoint.LOCAL_CLOSED:
            conn.close()

    @staticmethod
    def on_session_remote_close(event: Event) -> None:
        ssn = event.session
        if not ssn.state & Endpoint.LOCAL_CLOSED:
            ssn.close()

    @staticmethod
    def on_link_remote_close(event: Event) -> None:
        link = event.link
        if not link.state & Endpoint.LOCAL_CLOSED:
            link.close()


# Back compatibility definitions
CFlowController = FlowController
CHandshaker = Handshaker


class PythonIO:

    def __init__(self) -> None:
        self.selectables = []
        self.delegate = IOHandler()

    def on_unhandled(self, method: str, event: Event) -> None:
        event.dispatch(self.delegate)

    def on_selectable_init(self, event: Event) -> None:
        self.selectables.append(event.context)

    def on_selectable_updated(self, event: Event) -> None:
        pass

    def on_selectable_final(self, event: Event) -> None:
        sel = event.context
        if sel.is_terminal:
            self.selectables.remove(sel)
            sel.close()

    def on_reactor_quiesced(self, event: Event) -> None:
        reactor = event.reactor
        # check if we are still quiesced, other handlers of
        # on_reactor_quiesced could have produced events to process
        if not reactor.quiesced:
            return

        reading = []
        writing = []
        deadline = None
        for sel in self.selectables:
            if sel.reading:
                reading.append(sel)
            if sel.writing:
                writing.append(sel)
            if sel.deadline:
                if deadline is None:
                    deadline = sel.deadline
                else:
                    deadline = min(sel.deadline, deadline)

        if deadline is not None:
            timeout = deadline - time.time()
        else:
            timeout = reactor.timeout
        if timeout < 0:
            timeout = 0
        timeout = min(timeout, reactor.timeout)
        readable, writable, _ = IO.select(reading, writing, [], timeout)

        now = reactor.mark()

        for s in readable:
            s.readable()
        for s in writable:
            s.writable()
        for s in self.selectables:
            if s.deadline and now > s.deadline:
                s.expired()

        reactor.yield_()


# For C style IO handler need to implement Selector
class IOHandler(Handler):

    def __init__(self) -> None:
        self._selector = IO.Selector()

    def on_selectable_init(self, event: Event) -> None:
        s = event.selectable
        self._selector.add(s)
        s._reactor._selectables += 1

    def on_selectable_updated(self, event: Event) -> None:
        s = event.selectable
        self._selector.update(s)

    def on_selectable_final(self, event: Event) -> None:
        s = event.selectable
        self._selector.remove(s)
        s._reactor._selectables -= 1
        s.close()

    def on_reactor_quiesced(self, event: Event) -> None:
        r = event.reactor

        if not r.quiesced:
            return

        d = r.timer_deadline
        readable, writable, expired = self._selector.select(r.timeout)

        now = r.mark()

        for s in readable:
            s.readable()
        for s in writable:
            s.writable()
        for s in expired:
            s.expired()

        r.yield_()

    def on_selectable_readable(self, event: Event) -> None:
        s = event.selectable
        t = s._transport

        # If we're an acceptor we can't have a transport
        # and we don't want to do anything here in any case
        if not t:
            return

        capacity = t.capacity()
        if capacity > 0:
            try:
                b = s.recv(capacity)
                if len(b) > 0:
                    n = t.push(b)
                else:
                    # EOF handling
                    self.on_selectable_error(event)
            except socket.error as e:
                # TODO: What's the error handling to be here?
                log.error("Couldn't recv: %r" % e)
                t.close_tail()

        # Always update as we may have gone to not reading or from
        # not writing to writing when processing the incoming bytes
        r = s._reactor
        self.update(t, s, r.now)

    def on_selectable_writable(self, event: Event) -> None:
        s = event.selectable
        t = s._transport

        # If we're an acceptor we can't have a transport
        # and we don't want to do anything here in any case
        if not t:
            return

        pending = t.pending()
        if pending > 0:

            try:
                n = s.send(t.peek(pending))
                t.pop(n)
            except socket.error as e:
                log.error("Couldn't send: %r" % e)
                # TODO: Error? or actually an exception
                t.close_head()

        newpending = t.pending()
        if newpending != pending:
            r = s._reactor
            self.update(t, s, r.now)

    def on_selectable_error(self, event: Event) -> None:
        s = event.selectable
        t = s._transport

        t.close_head()
        t.close_tail()
        s.terminate()
        s._transport = None
        t._selectable = None
        s.update()

    def on_selectable_expired(self, event: Event) -> None:
        s = event.selectable
        t = s._transport
        r = s._reactor

        self.update(t, s, r.now)

    def on_connection_local_open(self, event: Event) -> None:
        c = event.connection
        if not c.state & Endpoint.REMOTE_UNINIT:
            return

        t = Transport()
        # It seems perverse, but the C code ignores bind errors too!
        # and this is required or you get errors because Connector() has already
        # bound the transport and connection!
        t.bind_nothrow(c)

    def on_connection_bound(self, event: Event) -> None:
        c = event.connection
        t = event.transport

        reactor = c._reactor

        # link the new transport to its reactor:
        t._reactor = reactor

        if c._acceptor:
            # this connection was created by the acceptor.  There is already a
            # socket assigned to this connection.  Nothing needs to be done.
            return

        url = c.url or Url(c.hostname)
        url.defaults()

        host = url.host
        port = int(url.port)

        if not c.user:
            user = url.username
            if user:
                c.user = user
            password = url.password
            if password:
                c.password = password

        addrs = socket.getaddrinfo(host, port, socket.AF_UNSPEC, socket.SOCK_STREAM)

        # Try first possible address
        log.debug("Connect trying first transport address: %s", addrs[0])
        sock = IO.connect(addrs[0])

        # At this point we need to arrange to be called back when the socket is writable
        ConnectSelectable(sock, reactor, addrs[1:], t, self)

        # TODO: Don't understand why we need this now - how can we get PN_TRANSPORT until the connection succeeds?
        t._selectable = None

    @staticmethod
    def update(transport: Transport, selectable: Selectable, now: float) -> None:
        try:
            capacity = transport.capacity()
            selectable.reading = capacity > 0
        except:
            if transport.closed:
                selectable.terminate()
                selectable._transport = None
                transport._selectable = None
        try:
            pending = transport.pending()
            selectable.writing = pending > 0
        except:
            if transport.closed:
                selectable.terminate()
                selectable._transport = None
                transport._selectable = None
        selectable.deadline = transport.tick(now)
        selectable.update()

    def on_transport(self, event: Event) -> None:
        t = event.transport
        r = t._reactor
        s = t._selectable
        if s and not s.is_terminal:
            self.update(t, s, r.now)

    def on_transport_closed(self, event: Event) -> None:
        t = event.transport
        r = t._reactor
        s = t._selectable
        if s and not s.is_terminal:
            s.terminate()
            s._transport = None
            t._selectable = None
            r.update(s)
        t.unbind()


class ConnectSelectable(Selectable):
    def __init__(
            self,
            sock: socket.socket,
            reactor: 'Container',
            addrs: List[Any],
            transport: Transport,
            iohandler: IOHandler
    ) -> None:
        super(ConnectSelectable, self).__init__(sock, reactor)
        self.writing = True
        self._addrs = addrs
        self._transport = transport
        self._iohandler = iohandler
        transport._connect_selectable = self

    def readable(self) -> None:
        pass

    def writable(self) -> None:
        e = self._delegate.getsockopt(socket.SOL_SOCKET, socket.SO_ERROR)
        t = self._transport
        t._connect_selectable = None

        # Always cleanup this ConnectSelectable: either we failed or created a new one
        # Do it first to ensure the socket gets deregistered before being registered again
        # in the case of connecting
        self.terminate()
        self._transport = None
        self.update()

        if e == 0:
            log.debug("Connection succeeded")

            # Disassociate from the socket (which will be passed on)
            self.release()

            s = self._reactor.selectable(delegate=self._delegate)
            s._transport = t
            t._selectable = s
            self._iohandler.update(t, s, t._reactor.now)

            return
        elif e == errno.ECONNREFUSED:
            if len(self._addrs) > 0:
                log.debug("Connection refused: trying next transport address: %s", self._addrs[0])

                sock = IO.connect(self._addrs[0])
                # New ConnectSelectable for the new socket with rest of addresses
                ConnectSelectable(sock, self._reactor, self._addrs[1:], t, self._iohandler)
                return
            else:
                log.debug("Connection refused, but tried all transport addresses")
                t.condition = Condition("proton.pythonio", "Connection refused to all addresses")
        else:
            log.error("Couldn't connect: %s", e)
            t.condition = Condition("proton.pythonio", "Connection error: %s" % e)

        t.close_tail()
        t.close_head()<|MERGE_RESOLUTION|>--- conflicted
+++ resolved
@@ -406,16 +406,12 @@
             self.on_link_closing(event)
         event.link.close()
 
-<<<<<<< HEAD
-    def on_link_local_close(self, event):
+    def on_link_local_close(self, event: Event) -> None:
         if self.is_remote_closed(event.link):
             self.on_link_closed(event)
         event.link.close()
 
-    def on_session_remote_close(self, event):
-=======
     def on_session_remote_close(self, event: Event) -> None:
->>>>>>> c4f7ee46
         if event.session.remote_condition:
             self.on_session_error(event)
         elif self.is_local_closed(event.session):
