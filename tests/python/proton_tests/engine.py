#
# Licensed to the Apache Software Foundation (ASF) under one
# or more contributor license agreements.  See the NOTICE file
# distributed with this work for additional information
# regarding copyright ownership.  The ASF licenses this file
# to you under the Apache License, Version 2.0 (the
# "License"); you may not use this file except in compliance
# with the License.  You may obtain a copy of the License at
#
#   http://www.apache.org/licenses/LICENSE-2.0
#
# Unless required by applicable law or agreed to in writing,
# software distributed under the License is distributed on an
# "AS IS" BASIS, WITHOUT WARRANTIES OR CONDITIONS OF ANY
# KIND, either express or implied.  See the License for the
# specific language governing permissions and limitations
# under the License.
#
from __future__ import absolute_import

<<<<<<< HEAD
import os, gc
from . import common
from time import time, sleep
from proton import *
from .common import pump
=======
import os, common, gc
import sys
from time import time, sleep
from proton import *
from common import pump, Skipped
>>>>>>> 9272dea2
from proton.reactor import Reactor
from proton._compat import str2bin


# older versions of gc do not provide the garbage list
if not hasattr(gc, "garbage"):
  gc.garbage=[]

# future test areas
#  + different permutations of setup
#   - creating deliveries and calling input/output before opening the session/link
#  + shrinking output_size down to something small? should the enginge buffer?
#  + resuming
#    - locally and remotely created deliveries with the same tag

# Jython 2.5 needs this:
try:
    bytes()
except:
    bytes = str

# and this...
try:
    bytearray()
except:
    def bytearray(x):
        return str2bin('\x00') * x

OUTPUT_SIZE = 10*1024

class Test(common.Test):

  def __init__(self, *args):
    common.Test.__init__(self, *args)
    self._wires = []

  def connection(self):
    c1 = Connection()
    c2 = Connection()
    t1 = Transport()
    t1.bind(c1)
    t2 = Transport()
    t2.bind(c2)
    self._wires.append((c1, t1, c2, t2))

    mask1 = 0
    mask2 = 0

    for cat in ("TRACE_FRM", "TRACE_RAW"):
      trc = os.environ.get("PN_%s" % cat)
      if trc and trc.lower() in ("1", "2", "yes", "true"):
        mask1 = mask1 | getattr(Transport, cat)
      if trc == "2":
        mask2 = mask2 | getattr(Transport, cat)
    t1.trace(mask1)
    t2.trace(mask2)

    return c1, c2

  def link(self, name, max_frame=None, idle_timeout=None):
    c1, c2 = self.connection()
    if max_frame:
      c1.transport.max_frame_size = max_frame[0]
      c2.transport.max_frame_size = max_frame[1]
    if idle_timeout:
      # idle_timeout in seconds expressed as float
      c1.transport.idle_timeout = idle_timeout[0]
      c2.transport.idle_timeout = idle_timeout[1]
    c1.open()
    c2.open()
    ssn1 = c1.session()
    ssn1.open()
    self.pump()
    ssn2 = c2.session_head(Endpoint.LOCAL_UNINIT | Endpoint.REMOTE_ACTIVE)
    ssn2.open()
    self.pump()
    snd = ssn1.sender(name)
    rcv = ssn2.receiver(name)
    return snd, rcv

  def cleanup(self):
    self._wires = []

  def pump(self, buffer_size=OUTPUT_SIZE):
    for c1, t1, c2, t2 in self._wires:
      pump(t1, t2, buffer_size)

class ConnectionTest(Test):

  def setup(self):
    gc.enable()
    self.c1, self.c2 = self.connection()

  def cleanup(self):
    # release resources created by this class
    super(ConnectionTest, self).cleanup()
    self.c1 = None
    self.c2 = None

  def teardown(self):
    self.cleanup()
    gc.collect()
    assert not gc.garbage

  def test_open_close(self):
    assert self.c1.state == Endpoint.LOCAL_UNINIT | Endpoint.REMOTE_UNINIT
    assert self.c2.state == Endpoint.LOCAL_UNINIT | Endpoint.REMOTE_UNINIT

    self.c1.open()
    self.pump()

    assert self.c1.state == Endpoint.LOCAL_ACTIVE | Endpoint.REMOTE_UNINIT
    assert self.c2.state == Endpoint.LOCAL_UNINIT | Endpoint.REMOTE_ACTIVE

    self.c2.open()
    self.pump()

    assert self.c1.state == Endpoint.LOCAL_ACTIVE | Endpoint.REMOTE_ACTIVE
    assert self.c2.state == Endpoint.LOCAL_ACTIVE | Endpoint.REMOTE_ACTIVE

    self.c1.close()
    self.pump()

    assert self.c1.state == Endpoint.LOCAL_CLOSED | Endpoint.REMOTE_ACTIVE
    assert self.c2.state == Endpoint.LOCAL_ACTIVE | Endpoint.REMOTE_CLOSED

    self.c2.close()
    self.pump()

    assert self.c1.state == Endpoint.LOCAL_CLOSED | Endpoint.REMOTE_CLOSED
    assert self.c2.state == Endpoint.LOCAL_CLOSED | Endpoint.REMOTE_CLOSED

  def test_simultaneous_open_close(self):
    assert self.c1.state == Endpoint.LOCAL_UNINIT | Endpoint.REMOTE_UNINIT
    assert self.c2.state == Endpoint.LOCAL_UNINIT | Endpoint.REMOTE_UNINIT

    self.c1.open()
    self.c2.open()

    self.pump()

    assert self.c1.state == Endpoint.LOCAL_ACTIVE | Endpoint.REMOTE_ACTIVE
    assert self.c2.state == Endpoint.LOCAL_ACTIVE | Endpoint.REMOTE_ACTIVE

    self.c1.close()
    self.c2.close()

    self.pump()

    assert self.c1.state == Endpoint.LOCAL_CLOSED | Endpoint.REMOTE_CLOSED
    assert self.c2.state == Endpoint.LOCAL_CLOSED | Endpoint.REMOTE_CLOSED

  def test_capabilities(self):
    self.c1.offered_capabilities = Array(UNDESCRIBED, Data.SYMBOL,
                                         symbol("O_one"),
                                         symbol("O_two"),
                                         symbol("O_three"))

    self.c1.desired_capabilities = Array(UNDESCRIBED, Data.SYMBOL,
                                         symbol("D_one"),
                                         symbol("D_two"),
                                         symbol("D_three"))
    self.c1.open()

    assert self.c2.remote_offered_capabilities is None
    assert self.c2.remote_desired_capabilities is None

    self.pump()

    assert self.c2.remote_offered_capabilities == self.c1.offered_capabilities, \
        (self.c2.remote_offered_capabilities, self.c1.offered_capabilities)
    assert self.c2.remote_desired_capabilities == self.c1.desired_capabilities, \
        (self.c2.remote_desired_capabilities, self.c1.desired_capabilities)

  def test_condition(self):
    self.c1.open()
    self.c2.open()
    self.pump()
    assert self.c1.state == Endpoint.LOCAL_ACTIVE | Endpoint.REMOTE_ACTIVE
    assert self.c2.state == Endpoint.LOCAL_ACTIVE | Endpoint.REMOTE_ACTIVE

    cond = Condition("blah:bleh", "this is a description", {symbol("foo"): "bar"})
    self.c1.condition = cond
    self.c1.close()

    self.pump()

    assert self.c1.state == Endpoint.LOCAL_CLOSED | Endpoint.REMOTE_ACTIVE
    assert self.c2.state == Endpoint.LOCAL_ACTIVE | Endpoint.REMOTE_CLOSED

    rcond = self.c2.remote_condition
    assert rcond == cond, (rcond, cond)

  def test_properties(self, p1={symbol("key"): symbol("value")}, p2=None):
    self.c1.properties = p1
    self.c2.properties = p2
    self.c1.open()
    self.c2.open()
    self.pump()

    assert self.c2.remote_properties == p1, (self.c2.remote_properties, p1)
    assert self.c1.remote_properties == p2, (self.c2.remote_properties, p2)

  def test_channel_max(self, value=1234):
    self.c1.transport.channel_max = value
    self.c1.open()
    self.pump()
    assert self.c2.transport.remote_channel_max == value, (self.c2.transport.remote_channel_max, value)

  def test_cleanup(self):
    self.c1.open()
    self.c2.open()
    self.pump()
    assert self.c1.state == Endpoint.LOCAL_ACTIVE | Endpoint.REMOTE_ACTIVE
    assert self.c2.state == Endpoint.LOCAL_ACTIVE | Endpoint.REMOTE_ACTIVE
    t1 = self.c1.transport
    t2 = self.c2.transport
    c2 = self.c2
    self.c1.close()
    # release all references to C1, except that held by the transport
    self.cleanup()
    gc.collect()
    # transport should flush last state from C1:
    pump(t1, t2)
    assert c2.state == Endpoint.LOCAL_ACTIVE | Endpoint.REMOTE_CLOSED

  def test_user_config(self):
    if "java" in sys.platform:
      raise Skipped("Unsupported API")

    self.c1.user = "vindaloo"
    self.c1.password = "secret"
    self.c1.open()
    self.pump()

    self.c2.user = "leela"
    self.c2.password = "trustno1"
    self.c2.open()
    self.pump()

    assert self.c1.user == "vindaloo", self.c1.user
    assert self.c1.password == None, self.c1.password
    assert self.c2.user == "leela", self.c2.user
    assert self.c2.password == None, self.c2.password

class SessionTest(Test):

  def setup(self):
    gc.enable()
    self.c1, self.c2 = self.connection()
    self.ssn = self.c1.session()
    self.c1.open()
    self.c2.open()

  def cleanup(self):
    # release resources created by this class
    super(SessionTest, self).cleanup()
    self.c1 = None
    self.c2 = None
    self.ssn = None

  def teardown(self):
    self.cleanup()
    gc.collect()
    assert not gc.garbage

  def test_open_close(self):
    assert self.ssn.state == Endpoint.LOCAL_UNINIT | Endpoint.REMOTE_UNINIT

    self.ssn.open()

    assert self.ssn.state == Endpoint.LOCAL_ACTIVE | Endpoint.REMOTE_UNINIT

    self.pump()

    assert self.ssn.state == Endpoint.LOCAL_ACTIVE | Endpoint.REMOTE_UNINIT

    ssn = self.c2.session_head(Endpoint.REMOTE_ACTIVE | Endpoint.LOCAL_UNINIT)

    assert ssn != None
    assert ssn.state == Endpoint.LOCAL_UNINIT | Endpoint.REMOTE_ACTIVE
    assert self.ssn.state == Endpoint.LOCAL_ACTIVE | Endpoint.REMOTE_UNINIT

    ssn.open()

    assert ssn.state == Endpoint.LOCAL_ACTIVE | Endpoint.REMOTE_ACTIVE
    assert self.ssn.state == Endpoint.LOCAL_ACTIVE | Endpoint.REMOTE_UNINIT

    self.pump()

    assert ssn.state == Endpoint.LOCAL_ACTIVE | Endpoint.REMOTE_ACTIVE
    assert self.ssn.state == Endpoint.LOCAL_ACTIVE | Endpoint.REMOTE_ACTIVE

    ssn.close()

    assert ssn.state == Endpoint.LOCAL_CLOSED | Endpoint.REMOTE_ACTIVE
    assert self.ssn.state == Endpoint.LOCAL_ACTIVE | Endpoint.REMOTE_ACTIVE

    self.pump()

    assert ssn.state == Endpoint.LOCAL_CLOSED | Endpoint.REMOTE_ACTIVE
    assert self.ssn.state == Endpoint.LOCAL_ACTIVE | Endpoint.REMOTE_CLOSED

    self.ssn.close()

    assert ssn.state == Endpoint.LOCAL_CLOSED | Endpoint.REMOTE_ACTIVE
    assert self.ssn.state == Endpoint.LOCAL_CLOSED | Endpoint.REMOTE_CLOSED

    self.pump()

    assert ssn.state == Endpoint.LOCAL_CLOSED | Endpoint.REMOTE_CLOSED
    assert self.ssn.state == Endpoint.LOCAL_CLOSED | Endpoint.REMOTE_CLOSED

  def test_simultaneous_close(self):
    self.ssn.open()
    self.pump()
    ssn = self.c2.session_head(Endpoint.REMOTE_ACTIVE | Endpoint.LOCAL_UNINIT)
    assert ssn != None
    ssn.open()
    self.pump()

    assert self.ssn.state == Endpoint.LOCAL_ACTIVE | Endpoint.REMOTE_ACTIVE
    assert ssn.state == Endpoint.LOCAL_ACTIVE | Endpoint.REMOTE_ACTIVE

    self.ssn.close()
    ssn.close()

    assert self.ssn.state == Endpoint.LOCAL_CLOSED | Endpoint.REMOTE_ACTIVE
    assert ssn.state == Endpoint.LOCAL_CLOSED | Endpoint.REMOTE_ACTIVE

    self.pump()

    assert self.ssn.state == Endpoint.LOCAL_CLOSED | Endpoint.REMOTE_CLOSED
    assert ssn.state == Endpoint.LOCAL_CLOSED | Endpoint.REMOTE_CLOSED

  def test_closing_connection(self):
    self.ssn.open()
    self.pump()
    self.c1.close()
    self.pump()
    self.ssn.close()
    self.pump()

  def test_condition(self):
    self.ssn.open()
    self.pump()
    ssn = self.c2.session_head(Endpoint.REMOTE_ACTIVE | Endpoint.LOCAL_UNINIT)
    assert ssn != None
    ssn.open()
    self.pump()

    assert self.ssn.state == Endpoint.LOCAL_ACTIVE | Endpoint.REMOTE_ACTIVE
    assert ssn.state == Endpoint.LOCAL_ACTIVE | Endpoint.REMOTE_ACTIVE

    cond = Condition("blah:bleh", "this is a description", {symbol("foo"): "bar"})
    self.ssn.condition = cond
    self.ssn.close()

    self.pump()

    assert self.ssn.state == Endpoint.LOCAL_CLOSED | Endpoint.REMOTE_ACTIVE
    assert ssn.state == Endpoint.LOCAL_ACTIVE | Endpoint.REMOTE_CLOSED

    rcond = ssn.remote_condition
    assert rcond == cond, (rcond, cond)

  def test_cleanup(self):
    snd, rcv = self.link("test-link")
    snd.open()
    rcv.open()
    self.pump()
    snd_ssn = snd.session
    rcv_ssn = rcv.session
    assert rcv_ssn.state == Endpoint.LOCAL_ACTIVE | Endpoint.REMOTE_ACTIVE
    self.ssn = None
    snd_ssn.close()
    snd_ssn.free()
    del snd_ssn
    gc.collect()
    self.pump()
    assert rcv_ssn.state == Endpoint.LOCAL_ACTIVE | Endpoint.REMOTE_CLOSED

  def test_reopen_on_same_session_without_free(self):
    """
    confirm that a link is correctly opened when attaching to a previously
    closed link *that has not been freed yet* on the same session
    """
    self.ssn.open()
    self.pump()

    ssn2 = self.c2.session_head(Endpoint.LOCAL_UNINIT | Endpoint.REMOTE_ACTIVE)
    ssn2.open()
    self.pump()
    snd = self.ssn.sender("test-link")
    rcv = ssn2.receiver("test-link")

    assert snd.state == Endpoint.LOCAL_UNINIT | Endpoint.REMOTE_UNINIT
    assert rcv.state == Endpoint.LOCAL_UNINIT | Endpoint.REMOTE_UNINIT

    snd.open()
    rcv.open()
    self.pump()

    assert snd.state == Endpoint.LOCAL_ACTIVE | Endpoint.REMOTE_ACTIVE
    assert rcv.state == Endpoint.LOCAL_ACTIVE | Endpoint.REMOTE_ACTIVE

    snd.close()
    rcv.close()
    self.pump()

    assert snd.state == Endpoint.LOCAL_CLOSED | Endpoint.REMOTE_CLOSED
    assert rcv.state == Endpoint.LOCAL_CLOSED | Endpoint.REMOTE_CLOSED

    snd = self.ssn.sender("test-link")
    rcv = ssn2.receiver("test-link")
    assert snd.state == Endpoint.LOCAL_UNINIT | Endpoint.REMOTE_UNINIT
    assert rcv.state == Endpoint.LOCAL_UNINIT | Endpoint.REMOTE_UNINIT

    snd.open()
    rcv.open()
    self.pump()

    assert snd.state == Endpoint.LOCAL_ACTIVE | Endpoint.REMOTE_ACTIVE
    assert rcv.state == Endpoint.LOCAL_ACTIVE | Endpoint.REMOTE_ACTIVE


class LinkTest(Test):

  def setup(self):
    gc.enable()
    self.snd, self.rcv = self.link("test-link")

  def cleanup(self):
    # release resources created by this class
    super(LinkTest, self).cleanup()
    self.snd = None
    self.rcv = None

  def teardown(self):
    self.cleanup()
    gc.collect()
    assert not gc.garbage, gc.garbage

  def test_open_close(self):
    assert self.snd.state == Endpoint.LOCAL_UNINIT | Endpoint.REMOTE_UNINIT
    assert self.rcv.state == Endpoint.LOCAL_UNINIT | Endpoint.REMOTE_UNINIT

    self.snd.open()

    assert self.snd.state == Endpoint.LOCAL_ACTIVE | Endpoint.REMOTE_UNINIT
    assert self.rcv.state == Endpoint.LOCAL_UNINIT | Endpoint.REMOTE_UNINIT

    self.pump()

    assert self.snd.state == Endpoint.LOCAL_ACTIVE | Endpoint.REMOTE_UNINIT
    assert self.rcv.state == Endpoint.LOCAL_UNINIT | Endpoint.REMOTE_ACTIVE

    self.rcv.open()

    assert self.snd.state == Endpoint.LOCAL_ACTIVE | Endpoint.REMOTE_UNINIT
    assert self.rcv.state == Endpoint.LOCAL_ACTIVE | Endpoint.REMOTE_ACTIVE

    self.pump()

    assert self.snd.state == Endpoint.LOCAL_ACTIVE | Endpoint.REMOTE_ACTIVE
    assert self.rcv.state == Endpoint.LOCAL_ACTIVE | Endpoint.REMOTE_ACTIVE

    self.snd.close()

    assert self.snd.state == Endpoint.LOCAL_CLOSED | Endpoint.REMOTE_ACTIVE
    assert self.rcv.state == Endpoint.LOCAL_ACTIVE | Endpoint.REMOTE_ACTIVE

    self.pump()

    assert self.snd.state == Endpoint.LOCAL_CLOSED | Endpoint.REMOTE_ACTIVE
    assert self.rcv.state == Endpoint.LOCAL_ACTIVE | Endpoint.REMOTE_CLOSED

    self.rcv.close()

    assert self.snd.state == Endpoint.LOCAL_CLOSED | Endpoint.REMOTE_ACTIVE
    assert self.rcv.state == Endpoint.LOCAL_CLOSED | Endpoint.REMOTE_CLOSED

    self.pump()

    assert self.snd.state == Endpoint.LOCAL_CLOSED | Endpoint.REMOTE_CLOSED
    assert self.rcv.state == Endpoint.LOCAL_CLOSED | Endpoint.REMOTE_CLOSED

  def test_simultaneous_open_close(self):
    assert self.snd.state == Endpoint.LOCAL_UNINIT | Endpoint.REMOTE_UNINIT
    assert self.rcv.state == Endpoint.LOCAL_UNINIT | Endpoint.REMOTE_UNINIT

    self.snd.open()
    self.rcv.open()

    assert self.snd.state == Endpoint.LOCAL_ACTIVE | Endpoint.REMOTE_UNINIT
    assert self.rcv.state == Endpoint.LOCAL_ACTIVE | Endpoint.REMOTE_UNINIT

    self.pump()

    assert self.snd.state == Endpoint.LOCAL_ACTIVE | Endpoint.REMOTE_ACTIVE
    assert self.rcv.state == Endpoint.LOCAL_ACTIVE | Endpoint.REMOTE_ACTIVE

    self.snd.close()
    self.rcv.close()

    assert self.snd.state == Endpoint.LOCAL_CLOSED | Endpoint.REMOTE_ACTIVE
    assert self.rcv.state == Endpoint.LOCAL_CLOSED | Endpoint.REMOTE_ACTIVE

    self.pump()

    assert self.snd.state == Endpoint.LOCAL_CLOSED | Endpoint.REMOTE_CLOSED
    assert self.rcv.state == Endpoint.LOCAL_CLOSED | Endpoint.REMOTE_CLOSED

  def test_multiple(self):
    rcv = self.snd.session.receiver("second-rcv")
    assert rcv.name == "second-rcv"
    self.snd.open()
    rcv.open()
    self.pump()
    c2 = self.rcv.session.connection
    l = c2.link_head(Endpoint.LOCAL_UNINIT | Endpoint.REMOTE_ACTIVE)
    while l:
      l.open()
      l = l.next(Endpoint.LOCAL_UNINIT | Endpoint.REMOTE_ACTIVE)
    self.pump()

    assert self.snd
    assert rcv
    self.snd.close()
    rcv.close()
    ssn = rcv.session
    conn = ssn.connection
    ssn.close()
    conn.close()
    self.pump()

  def test_closing_session(self):
    self.snd.open()
    self.rcv.open()
    ssn1 = self.snd.session
    self.pump()
    ssn1.close()
    self.pump()
    self.snd.close()
    self.pump()

  def test_closing_connection(self):
    self.snd.open()
    self.rcv.open()
    ssn1 = self.snd.session
    c1 = ssn1.connection
    self.pump()
    c1.close()
    self.pump()
    self.snd.close()
    self.pump()

  def assertEqualTermini(self, t1, t2):
    assert t1.type == t2.type, (t1.type, t2.type)
    assert t1.address == t2.address, (t1.address, t2.address)
    assert t1.durability == t2.durability, (t1.durability, t2.durability)
    assert t1.expiry_policy == t2.expiry_policy, (t1.expiry_policy, t2.expiry_policy)
    assert t1.timeout == t2.timeout, (t1.timeout, t2.timeout)
    assert t1.dynamic == t2.dynamic, (t1.dynamic, t2.dynamic)
    for attr in ["properties", "capabilities", "outcomes", "filter"]:
      d1 = getattr(t1, attr)
      d2 = getattr(t2, attr)
      assert d1.format() == d2.format(), (attr, d1.format(), d2.format())

  def _test_source_target(self, config_source, config_target):
    if config_source is None:
      self.snd.source.type = Terminus.UNSPECIFIED
    else:
      config_source(self.snd.source)
    if config_target is None:
      self.snd.target.type = Terminus.UNSPECIFIED
    else:
      config_target(self.snd.target)
    self.snd.open()
    self.pump()
    self.assertEqualTermini(self.rcv.remote_source, self.snd.source)
    self.assertEqualTermini(self.rcv.remote_target, self.snd.target)
    self.rcv.target.copy(self.rcv.remote_target)
    self.rcv.source.copy(self.rcv.remote_source)
    self.rcv.open()
    self.pump()
    self.assertEqualTermini(self.snd.remote_target, self.snd.target)
    self.assertEqualTermini(self.snd.remote_source, self.snd.source)

  def test_source_target(self):
    self._test_source_target(TerminusConfig(address="source"),
                             TerminusConfig(address="target"))

  def test_source(self):
    self._test_source_target(TerminusConfig(address="source"), None)

  def test_target(self):
    self._test_source_target(None, TerminusConfig(address="target"))

  def test_coordinator(self):
    self._test_source_target(None, TerminusConfig(type=Terminus.COORDINATOR))

  def test_source_target_full(self):
    self._test_source_target(TerminusConfig(address="source",
                                            timeout=3,
                                            dist_mode=Terminus.DIST_MODE_MOVE,
                                            filter=[("int", 1), ("symbol", "two"), ("string", "three")],
                                            capabilities=["one", "two", "three"]),
                             TerminusConfig(address="source",
                                            timeout=7,
                                            capabilities=[]))
  def test_distribution_mode(self):
    self._test_source_target(TerminusConfig(address="source",
                                            dist_mode=Terminus.DIST_MODE_COPY),
                             TerminusConfig(address="target"))
    assert self.rcv.remote_source.distribution_mode == Terminus.DIST_MODE_COPY
    assert self.rcv.remote_target.distribution_mode == Terminus.DIST_MODE_UNSPECIFIED

  def test_dynamic_link(self):
    self._test_source_target(TerminusConfig(address=None, dynamic=True), None)
    assert self.rcv.remote_source.dynamic
    assert self.rcv.remote_source.address is None

  def test_condition(self):
    self.snd.open()
    self.rcv.open()
    self.pump()

    assert self.snd.state == Endpoint.LOCAL_ACTIVE | Endpoint.REMOTE_ACTIVE
    assert self.rcv.state == Endpoint.LOCAL_ACTIVE | Endpoint.REMOTE_ACTIVE

    cond = Condition("blah:bleh", "this is a description", {symbol("foo"): "bar"})
    self.snd.condition = cond
    self.snd.close()

    self.pump()

    assert self.snd.state == Endpoint.LOCAL_CLOSED | Endpoint.REMOTE_ACTIVE
    assert self.rcv.state == Endpoint.LOCAL_ACTIVE | Endpoint.REMOTE_CLOSED

    rcond = self.rcv.remote_condition
    assert rcond == cond, (rcond, cond)

  def test_settle_mode(self):
    self.snd.snd_settle_mode = Link.SND_UNSETTLED
    assert self.snd.snd_settle_mode == Link.SND_UNSETTLED
    self.rcv.rcv_settle_mode = Link.RCV_SECOND
    assert self.rcv.rcv_settle_mode == Link.RCV_SECOND

    assert self.snd.remote_rcv_settle_mode != Link.RCV_SECOND
    assert self.rcv.remote_snd_settle_mode != Link.SND_UNSETTLED

    self.snd.open()
    self.rcv.open()
    self.pump()

    assert self.snd.remote_rcv_settle_mode == Link.RCV_SECOND
    assert self.rcv.remote_snd_settle_mode == Link.SND_UNSETTLED

  def test_cleanup(self):
    snd, rcv = self.link("test-link")
    snd.open()
    rcv.open()
    self.pump()
    assert rcv.state == Endpoint.LOCAL_ACTIVE | Endpoint.REMOTE_ACTIVE
    snd.close()
    snd.free()
    del snd
    gc.collect()
    self.pump()
    assert rcv.state == Endpoint.LOCAL_ACTIVE | Endpoint.REMOTE_CLOSED

class TerminusConfig:

  def __init__(self, type=None, address=None, timeout=None, durability=None,
               filter=None, capabilities=None, dynamic=False, dist_mode=None):
    self.address = address
    self.timeout = timeout
    self.durability = durability
    self.filter = filter
    self.capabilities = capabilities
    self.dynamic = dynamic
    self.dist_mode = dist_mode
    self.type = type

  def __call__(self, terminus):
    if self.type is not None:
      terminus.type = self.type
    if self.address is not None:
      terminus.address = self.address
    if self.timeout is not None:
      terminus.timeout = self.timeout
    if self.durability is not None:
      terminus.durability = self.durability
    if self.capabilities is not None:
      terminus.capabilities.put_array(False, Data.SYMBOL)
      terminus.capabilities.enter()
      for c in self.capabilities:
        terminus.capabilities.put_symbol(c)
    if self.filter is not None:
      terminus.filter.put_map()
      terminus.filter.enter()
      for (t, v) in self.filter:
        setter = getattr(terminus.filter, "put_%s" % t)
        setter(v)
    if self.dynamic:
      terminus.dynamic = True
    if self.dist_mode is not None:
      terminus.distribution_mode = self.dist_mode

class TransferTest(Test):

  def setup(self):
    gc.enable()
    self.snd, self.rcv = self.link("test-link")
    self.c1 = self.snd.session.connection
    self.c2 = self.rcv.session.connection
    self.snd.open()
    self.rcv.open()
    self.pump()

  def cleanup(self):
    # release resources created by this class
    super(TransferTest, self).cleanup()
    self.c1 = None
    self.c2 = None
    self.snd = None
    self.rcv = None

  def teardown(self):
    self.cleanup()
    gc.collect()
    assert not gc.garbage

  def test_work_queue(self):
    assert self.c1.work_head is None
    self.snd.delivery("tag")
    assert self.c1.work_head is None
    self.rcv.flow(1)
    self.pump()
    d = self.c1.work_head
    assert d is not None
    tag = d.tag
    assert tag == "tag", tag
    assert d.writable

    n = self.snd.send(str2bin("this is a test"))
    assert self.snd.advance()
    assert self.c1.work_head is None

    self.pump()

    d = self.c2.work_head
    assert d.tag == "tag"
    assert d.readable

  def test_multiframe(self):
    self.rcv.flow(1)
    self.snd.delivery("tag")
    msg = str2bin("this is a test")
    n = self.snd.send(msg)
    assert n == len(msg)

    self.pump()

    d = self.rcv.current
    assert d
    assert d.tag == "tag", repr(d.tag)
    assert d.readable

    binary = self.rcv.recv(1024)
    assert binary == msg, (binary, msg)

    binary = self.rcv.recv(1024)
    assert binary == str2bin("")

    msg = str2bin("this is more")
    n = self.snd.send(msg)
    assert n == len(msg)
    assert self.snd.advance()

    self.pump()

    binary = self.rcv.recv(1024)
    assert binary == msg, (binary, msg)

    binary = self.rcv.recv(1024)
    assert binary is None

  def test_disposition(self):
    self.rcv.flow(1)

    self.pump()

    sd = self.snd.delivery("tag")
    msg = str2bin("this is a test")
    n = self.snd.send(msg)
    assert n == len(msg)
    assert self.snd.advance()

    self.pump()

    rd = self.rcv.current
    assert rd is not None
    assert rd.tag == sd.tag
    rmsg = self.rcv.recv(1024)
    assert rmsg == msg
    rd.update(Delivery.ACCEPTED)

    self.pump()

    rdisp = sd.remote_state
    ldisp = rd.local_state
    assert rdisp == ldisp == Delivery.ACCEPTED, (rdisp, ldisp)
    assert sd.updated

    sd.update(Delivery.ACCEPTED)

    self.pump()

    assert sd.local_state == rd.remote_state == Delivery.ACCEPTED
    sd.settle()

  def test_delivery_id_ordering(self):
    self.rcv.flow(1024)
    self.pump(buffer_size=64*1024)

    #fill up delivery buffer on sender
    for m in range(1024):
      sd = self.snd.delivery("tag%s" % m)
      msg = ("message %s" % m).encode('ascii')
      n = self.snd.send(msg)
      assert n == len(msg)
      assert self.snd.advance()

    self.pump(buffer_size=64*1024)

    #receive a session-windows worth of messages and accept them
    for m in range(1024):
      rd = self.rcv.current
      assert rd is not None, m
      assert rd.tag == ("tag%s" % m), (rd.tag, m)
      msg = self.rcv.recv(1024)
      assert msg == ("message %s" % m).encode('ascii'), (msg, m)
      rd.update(Delivery.ACCEPTED)
      rd.settle()

    self.pump(buffer_size=64*1024)

    #add some new deliveries
    for m in range(1024, 1450):
      sd = self.snd.delivery("tag%s" % m)
      msg = ("message %s" % m).encode('ascii')
      n = self.snd.send(msg)
      assert n == len(msg)
      assert self.snd.advance()

    #handle all disposition changes to sent messages
    d = self.c1.work_head
    while d:
      next_d = d.work_next
      if d.updated:
        d.update(Delivery.ACCEPTED)
        d.settle()
      d = next_d

    #submit some more deliveries
    for m in range(1450, 1500):
      sd = self.snd.delivery("tag%s" % m)
      msg = ("message %s" % m).encode('ascii')
      n = self.snd.send(msg)
      assert n == len(msg)
      assert self.snd.advance()

    self.pump(buffer_size=64*1024)
    self.rcv.flow(1024)
    self.pump(buffer_size=64*1024)

    #verify remaining messages can be received and accepted
    for m in range(1024, 1500):
      rd = self.rcv.current
      assert rd is not None, m
      assert rd.tag == ("tag%s" % m), (rd.tag, m)
      msg = self.rcv.recv(1024)
      assert msg == ("message %s" % m).encode('ascii'), (msg, m)
      rd.update(Delivery.ACCEPTED)
      rd.settle()

  def test_cleanup(self):
    self.rcv.flow(10)
    self.pump()

    for x in range(10):
        self.snd.delivery("tag%d" % x)
        msg = str2bin("this is a test")
        n = self.snd.send(msg)
        assert n == len(msg)
        assert self.snd.advance()
    self.snd.close()
    self.snd.free()
    self.snd = None
    gc.collect()

    self.pump()

    for x in range(10):
        rd = self.rcv.current
        assert rd is not None
        assert rd.tag == "tag%d" % x
        rmsg = self.rcv.recv(1024)
        assert self.rcv.advance()
        assert rmsg == msg
        # close of snd should've settled:
        assert rd.settled
        rd.settle()

class MaxFrameTransferTest(Test):

  def setup(self):
    pass

  def cleanup(self):
    # release resources created by this class
    super(MaxFrameTransferTest, self).cleanup()
    self.c1 = None
    self.c2 = None
    self.snd = None
    self.rcv = None

  def teardown(self):
    self.cleanup()

  def message(self, size):
    parts = []
    for i in range(size):
      parts.append(str(i))
    return "/".join(parts)[:size].encode("utf-8")

  def testMinFrame(self):
    """
    Configure receiver to support minimum max-frame as defined by AMQP-1.0.
    Verify transfer of messages larger than 512.
    """
    self.snd, self.rcv = self.link("test-link", max_frame=[0,512])
    self.c1 = self.snd.session.connection
    self.c2 = self.rcv.session.connection
    self.snd.open()
    self.rcv.open()
    self.pump()
    assert self.rcv.session.connection.transport.max_frame_size == 512
    assert self.snd.session.connection.transport.remote_max_frame_size == 512

    self.rcv.flow(1)
    self.snd.delivery("tag")
    msg = self.message(513)
    n = self.snd.send(msg)
    assert n == len(msg)
    assert self.snd.advance()

    self.pump()

    binary = self.rcv.recv(513)
    assert binary == msg

    binary = self.rcv.recv(1024)
    assert binary == None

  def testOddFrame(self):
    """
    Test an odd sized max limit with data that will require multiple frames to
    be transfered.
    """
    self.snd, self.rcv = self.link("test-link", max_frame=[0,521])
    self.c1 = self.snd.session.connection
    self.c2 = self.rcv.session.connection
    self.snd.open()
    self.rcv.open()
    self.pump()
    assert self.rcv.session.connection.transport.max_frame_size == 521
    assert self.snd.session.connection.transport.remote_max_frame_size == 521

    self.rcv.flow(2)
    self.snd.delivery("tag")
    msg = ("X" * 1699).encode('utf-8')
    n = self.snd.send(msg)
    assert n == len(msg)
    assert self.snd.advance()

    self.pump()

    binary = self.rcv.recv(1699)
    assert binary == msg

    binary = self.rcv.recv(1024)
    assert binary == None

    self.rcv.advance()

    self.snd.delivery("gat")
    msg = self.message(1426)
    n = self.snd.send(msg)
    assert n == len(msg)
    assert self.snd.advance()

    self.pump()

    binary = self.rcv.recv(1426)
    assert binary == msg

    self.pump()

    binary = self.rcv.recv(1024)
    assert binary == None
    
  def testBigMessage(self):
    """
    Test transfering a big message.
    """
    self.snd, self.rcv = self.link("test-link")
    self.c1 = self.snd.session.connection
    self.c2 = self.rcv.session.connection
    self.snd.open()
    self.rcv.open()
    self.pump()

    self.rcv.flow(2)
    self.snd.delivery("tag")
    msg = self.message(1024*256)
    n = self.snd.send(msg)
    assert n == len(msg)
    assert self.snd.advance()

    self.pump()

    binary = self.rcv.recv(1024*256)
    assert binary == msg

    binary = self.rcv.recv(1024)
    assert binary == None


class IdleTimeoutTest(Test):

  def setup(self):
    pass

  def cleanup(self):
    # release resources created by this class
    super(IdleTimeoutTest, self).cleanup()
    self.snd = None
    self.rcv = None
    self.c1 = None
    self.c2 = None

  def teardown(self):
    self.cleanup()

  def message(self, size):
    parts = []
    for i in range(size):
      parts.append(str(i))
    return "/".join(parts)[:size]

  def testGetSet(self):
    """
    Verify the configuration and negotiation of the idle timeout.
    """

    self.snd, self.rcv = self.link("test-link", idle_timeout=[1.0,2.0])
    self.c1 = self.snd.session.connection
    self.c2 = self.rcv.session.connection
    self.snd.open()
    self.rcv.open()
    self.pump()
    # proton advertises 1/2 the configured timeout to the peer:
    assert self.rcv.session.connection.transport.idle_timeout == 2.0
    assert self.rcv.session.connection.transport.remote_idle_timeout == 0.5
    assert self.snd.session.connection.transport.idle_timeout == 1.0
    assert self.snd.session.connection.transport.remote_idle_timeout == 1.0

  def testTimeout(self):
    """
    Verify the AMQP Connection idle timeout.
    """

    # snd will timeout the Connection if no frame is received within 1000 ticks
    self.snd, self.rcv = self.link("test-link", idle_timeout=[1.0,0])
    self.c1 = self.snd.session.connection
    self.c2 = self.rcv.session.connection
    self.snd.open()
    self.rcv.open()
    self.pump()

    t_snd = self.snd.session.connection.transport
    t_rcv = self.rcv.session.connection.transport
    assert t_rcv.idle_timeout == 0.0
    # proton advertises 1/2 the timeout (see spec)
    assert t_rcv.remote_idle_timeout == 0.5
    assert t_snd.idle_timeout == 1.0
    assert t_snd.remote_idle_timeout == 0.0

    sndr_frames_in = t_snd.frames_input
    rcvr_frames_out = t_rcv.frames_output

    # at t+1msec, nothing should happen:
    clock = 0.001
    assert t_snd.tick(clock) == 1.001, "deadline for remote timeout"
    assert t_rcv.tick(clock) == 0.251,  "deadline to send keepalive"
    self.pump()
    assert sndr_frames_in == t_snd.frames_input, "unexpected received frame"

    # at one tick from expected idle frame send, nothing should happen:
    clock = 0.250
    assert t_snd.tick(clock) == 1.001, "deadline for remote timeout"
    assert t_rcv.tick(clock) == 0.251,  "deadline to send keepalive"
    self.pump()
    assert sndr_frames_in == t_snd.frames_input, "unexpected received frame"

    # this should cause rcvr to expire and send a keepalive
    clock = 0.251
    assert t_snd.tick(clock) == 1.001, "deadline for remote timeout"
    assert t_rcv.tick(clock) == 0.501, "deadline to send keepalive"
    self.pump()
    sndr_frames_in += 1
    rcvr_frames_out += 1
    assert sndr_frames_in == t_snd.frames_input, "unexpected received frame"
    assert rcvr_frames_out == t_rcv.frames_output, "unexpected frame"

    # since a keepalive was received, sndr will rebase its clock against this tick:
    # and the receiver should not change its deadline
    clock = 0.498
    assert t_snd.tick(clock) == 1.498, "deadline for remote timeout"
    assert t_rcv.tick(clock) == 0.501, "deadline to send keepalive"
    self.pump()
    assert sndr_frames_in == t_snd.frames_input, "unexpected received frame"

    # now expire sndr
    clock = 1.499
    t_snd.tick(clock)
    self.pump()
    assert self.c2.state & Endpoint.REMOTE_CLOSED
    assert self.c2.remote_condition.name == "amqp:resource-limit-exceeded"

class CreditTest(Test):

  def setup(self):
    self.snd, self.rcv = self.link("test-link", max_frame=(16*1024, 16*1024))
    self.c1 = self.snd.session.connection
    self.c2 = self.rcv.session.connection
    self.snd.open()
    self.rcv.open()
    self.pump()

  def cleanup(self):
    # release resources created by this class
    super(CreditTest, self).cleanup()
    self.c1 = None
    self.snd = None
    self.c2 = None
    self.rcv2 = None
    self.snd2 = None

  def teardown(self):
    self.cleanup()

  def testCreditSender(self, count=1024):
    credit = self.snd.credit
    assert credit == 0, credit
    self.rcv.flow(10)
    self.pump()
    credit = self.snd.credit
    assert credit == 10, credit

    self.rcv.flow(count)
    self.pump()
    credit = self.snd.credit
    assert credit == 10 + count, credit

  def testCreditReceiver(self):
    self.rcv.flow(10)
    self.pump()
    assert self.rcv.credit == 10, self.rcv.credit

    d = self.snd.delivery("tag")
    assert d
    assert self.snd.advance()
    self.pump()
    assert self.rcv.credit == 10, self.rcv.credit
    assert self.rcv.queued == 1, self.rcv.queued
    c = self.rcv.current
    assert c.tag == "tag", c.tag
    assert self.rcv.advance()
    assert self.rcv.credit == 9, self.rcv.credit
    assert self.rcv.queued == 0, self.rcv.queued

  def _testBufferingOnClose(self, a, b):
    for i in range(10):
      d = self.snd.delivery("tag-%s" % i)
      assert d
      d.settle()
    self.pump()
    assert self.snd.queued == 10

    endpoints = {"connection": (self.c1, self.c2),
                 "session": (self.snd.session, self.rcv.session),
                 "link": (self.snd, self.rcv)}

    local_a, remote_a = endpoints[a]
    local_b, remote_b = endpoints[b]

    remote_b.close()
    self.pump()
    assert local_b.state == Endpoint.LOCAL_ACTIVE | Endpoint.REMOTE_CLOSED
    local_a.close()
    self.pump()
    assert remote_a.state & Endpoint.REMOTE_CLOSED
    assert self.snd.queued == 10

  def testBufferingOnCloseLinkLink(self):
    self._testBufferingOnClose("link", "link")

  def testBufferingOnCloseLinkSession(self):
    self._testBufferingOnClose("link", "session")

  def testBufferingOnCloseLinkConnection(self):
    self._testBufferingOnClose("link", "connection")

  def testBufferingOnCloseSessionLink(self):
    self._testBufferingOnClose("session", "link")

  def testBufferingOnCloseSessionSession(self):
    self._testBufferingOnClose("session", "session")

  def testBufferingOnCloseSessionConnection(self):
    self._testBufferingOnClose("session", "connection")

  def testBufferingOnCloseConnectionLink(self):
    self._testBufferingOnClose("connection", "link")

  def testBufferingOnCloseConnectionSession(self):
    self._testBufferingOnClose("connection", "session")

  def testBufferingOnCloseConnectionConnection(self):
    self._testBufferingOnClose("connection", "connection")

  def testFullDrain(self):
    assert self.rcv.credit == 0
    assert self.snd.credit == 0
    self.rcv.drain(10)
    assert self.rcv.draining()
    assert self.rcv.credit == 10
    assert self.snd.credit == 0
    self.pump()
    assert self.rcv.credit == 10
    assert self.snd.credit == 10
    assert self.rcv.draining()
    self.snd.drained()
    assert self.rcv.credit == 10
    assert self.snd.credit == 0
    assert self.rcv.draining()
    self.pump()
    assert self.rcv.credit == 0
    assert self.snd.credit == 0
    assert not self.rcv.draining()
    drained = self.rcv.drained()
    assert drained == 10, drained

  def testPartialDrain(self):
    self.rcv.drain(2)
    assert self.rcv.draining()
    self.pump()

    d = self.snd.delivery("tag")
    assert d
    assert self.snd.advance()
    self.snd.drained()
    assert self.rcv.draining()
    self.pump()
    assert not self.rcv.draining()

    c = self.rcv.current
    assert self.rcv.queued == 1, self.rcv.queued
    assert c.tag == d.tag, c.tag
    assert self.rcv.advance()
    assert not self.rcv.current
    assert self.rcv.credit == 0, self.rcv.credit
    assert not self.rcv.draining()
    drained = self.rcv.drained()
    assert drained == 1, drained

  def testDrainFlow(self):
    assert self.rcv.credit == 0
    assert self.snd.credit == 0
    self.rcv.drain(10)
    assert self.rcv.credit == 10
    assert self.snd.credit == 0
    self.pump()
    assert self.rcv.credit == 10
    assert self.snd.credit == 10
    self.snd.drained()
    assert self.rcv.credit == 10
    assert self.snd.credit == 0
    self.pump()
    assert self.rcv.credit == 0
    assert self.snd.credit == 0
    self.rcv.flow(10)
    assert self.rcv.credit == 10
    assert self.snd.credit == 0
    self.pump()
    assert self.rcv.credit == 10
    assert self.snd.credit == 10
    self.snd.drained()
    assert self.rcv.credit == 10
    assert self.snd.credit == 10
    self.pump()
    assert self.rcv.credit == 10
    assert self.snd.credit == 10
    drained = self.rcv.drained()
    assert drained == 10, drained

  def testNegative(self):
    assert self.snd.credit == 0
    d = self.snd.delivery("tag")
    assert d
    assert self.snd.advance()
    self.pump()

    assert self.rcv.credit == 0
    assert self.rcv.queued == 0

    self.rcv.flow(1)
    assert self.rcv.credit == 1
    assert self.rcv.queued == 0
    self.pump()
    assert self.rcv.credit == 1
    assert self.rcv.queued == 1, self.rcv.queued

    c = self.rcv.current
    assert c
    assert c.tag == "tag"
    assert self.rcv.advance()
    assert self.rcv.credit == 0
    assert self.rcv.queued == 0

  def testDrainZero(self):
    assert self.snd.credit == 0
    assert self.rcv.credit == 0
    assert self.rcv.queued == 0
    drained = self.rcv.drained()
    assert drained == 0

    self.rcv.flow(10)
    self.pump()
    assert self.snd.credit == 10
    assert self.rcv.credit == 10
    assert self.rcv.queued == 0

    self.snd.drained()
    self.pump()
    assert self.snd.credit == 10
    assert self.rcv.credit == 10
    assert self.rcv.queued == 0
    drained = self.rcv.drained()
    assert drained == 0

    self.rcv.drain(0)
    assert self.snd.credit == 10
    assert self.rcv.credit == 10
    assert self.rcv.queued == 0

    self.pump()

    assert self.snd.credit == 10
    assert self.rcv.credit == 10
    assert self.rcv.queued == 0

    self.snd.drained()
    assert self.snd.credit == 0
    assert self.rcv.credit == 10
    assert self.rcv.queued == 0
    drained = self.rcv.drained()
    assert drained == 0
    self.pump()

    assert self.snd.credit == 0
    assert self.rcv.credit == 0
    assert self.rcv.queued == 0
    drained = self.rcv.drained()
    assert drained == 10


  def testDrainOrder(self):
    """ Verify drain/drained works regardless of ordering.  See PROTON-401
    """
    assert self.snd.credit == 0
    assert self.rcv.credit == 0
    assert self.rcv.queued == 0

    #self.rcv.session.connection.transport.trace(Transport.TRACE_FRM)
    #self.snd.session.connection.transport.trace(Transport.TRACE_FRM)

    ## verify that a sender that has reached the drain state will respond
    ## promptly to a drain issued by the peer.
    self.rcv.flow(10)
    self.pump()
    assert self.snd.credit == 10, self.snd.credit
    assert self.rcv.credit == 10, self.rcv.credit

    sd = self.snd.delivery("tagA")
    assert sd
    n = self.snd.send(str2bin("A"))
    assert n == 1
    self.pump()
    self.snd.advance()

    # done sending, so signal that we are drained:
    self.snd.drained()
    self.pump()
    assert self.snd.credit == 9, self.snd.credit
    assert self.rcv.credit == 10, self.rcv.credit

    self.rcv.drain(0)
    self.pump()
    assert self.snd.credit == 9, self.snd.credit
    assert self.rcv.credit == 10, self.rcv.credit

    data = self.rcv.recv(10)
    assert data == str2bin("A"), data
    self.rcv.advance()
    self.pump()
    assert self.snd.credit == 9, self.snd.credit
    assert self.rcv.credit == 9, self.rcv.credit

    self.snd.drained()
    self.pump()
    assert self.snd.credit == 0, self.snd.credit
    assert self.rcv.credit == 0, self.rcv.credit

    # verify that a drain requested by the peer is not "acknowledged" until
    # after the sender has completed sending its pending messages

    self.rcv.flow(10)
    self.pump()
    assert self.snd.credit == 10, self.snd.credit
    assert self.rcv.credit == 10, self.rcv.credit

    sd = self.snd.delivery("tagB")
    assert sd
    n = self.snd.send(str2bin("B"))
    assert n == 1
    self.snd.advance()
    self.pump()
    assert self.snd.credit == 9, self.snd.credit
    assert self.rcv.credit == 10, self.rcv.credit

    self.rcv.drain(0)
    self.pump()
    assert self.snd.credit == 9, self.snd.credit
    assert self.rcv.credit == 10, self.rcv.credit

    sd = self.snd.delivery("tagC")
    assert sd
    n = self.snd.send(str2bin("C"))
    assert n == 1
    self.snd.advance()
    self.pump()
    assert self.snd.credit == 8, self.snd.credit
    assert self.rcv.credit == 10, self.rcv.credit

    # now that the sender has finished sending everything, it can signal
    # drained
    self.snd.drained()
    self.pump()
    assert self.snd.credit == 0, self.snd.credit
    assert self.rcv.credit == 2, self.rcv.credit

    data = self.rcv.recv(10)
    assert data == str2bin("B"), data
    self.rcv.advance()
    data = self.rcv.recv(10)
    assert data == str2bin("C"), data
    self.rcv.advance()
    self.pump()
    assert self.snd.credit == 0, self.snd.credit
    assert self.rcv.credit == 0, self.rcv.credit


  def testPushback(self, count=10):
    assert self.snd.credit == 0
    assert self.rcv.credit == 0

    self.rcv.flow(count)
    self.pump()

    for i in range(count):
      d = self.snd.delivery("tag%s" % i)
      assert d
      self.snd.advance()

    assert self.snd.queued == count
    assert self.rcv.queued == 0
    self.pump()
    assert self.snd.queued == 0
    assert self.rcv.queued == count

    d = self.snd.delivery("extra")
    self.snd.advance()

    assert self.snd.queued == 1
    assert self.rcv.queued == count
    self.pump()
    assert self.snd.queued == 1
    assert self.rcv.queued == count

  def testHeadOfLineBlocking(self):
      self.snd2 = self.snd.session.sender("link-2")
      self.rcv2 = self.rcv.session.receiver("link-2")
      self.snd2.open()
      self.rcv2.open()
      self.pump()
      assert self.snd2.state == Endpoint.LOCAL_ACTIVE | Endpoint.REMOTE_ACTIVE
      assert self.rcv2.state == Endpoint.LOCAL_ACTIVE | Endpoint.REMOTE_ACTIVE

      self.rcv.flow(5)
      self.rcv2.flow(10)
      self.pump()

      assert self.snd.credit == 5
      assert self.snd2.credit == 10

      for i in range(10):
          tag = "test %d" % i
          self.snd.delivery( tag )
          self.snd.send( tag.encode("ascii") )
          assert self.snd.advance()
          self.snd2.delivery( tag )
          self.snd2.send( tag.encode("ascii") )
          assert self.snd2.advance()

      self.pump()

      for i in range(5):
          b = self.rcv.recv( 512 )
          assert self.rcv.advance()
          b = self.rcv2.recv( 512 )
          assert self.rcv2.advance()

      for i in range(5):
          b = self.rcv2.recv( 512 )
          assert self.rcv2.advance()



class SessionCreditTest(Test):

  def teardown(self):
    self.cleanup()

  def testBuffering(self, count=32, size=1024, capacity=16*1024, max_frame=1024):
    snd, rcv = self.link("test-link", max_frame=(max_frame, max_frame))
    rcv.session.incoming_capacity = capacity
    snd.open()
    rcv.open()
    rcv.flow(count)
    self.pump()

    assert count > 0

    total_bytes = count * size

    assert snd.session.outgoing_bytes == 0, snd.session.outgoing_bytes
    assert rcv.session.incoming_bytes == 0, rcv.session.incoming_bytes
    assert snd.queued == 0, snd.queued
    assert rcv.queued == 0, rcv.queued

    data = bytes(bytearray(size))
    idx = 0
    while snd.credit:
      d = snd.delivery("tag%s" % idx)
      assert d
      n = snd.send(data)
      assert n == size, (n, size)
      assert snd.advance()
      self.pump()
      idx += 1

    assert idx == count, (idx, count)

    assert snd.session.outgoing_bytes < total_bytes, (snd.session.outgoing_bytes, total_bytes)
    assert rcv.session.incoming_bytes < capacity, (rcv.session.incoming_bytes, capacity)
    assert snd.session.outgoing_bytes + rcv.session.incoming_bytes == total_bytes, \
        (snd.session.outgoing_bytes, rcv.session.incoming_bytes, total_bytes)
    if snd.session.outgoing_bytes > 0:
      available = rcv.session.incoming_capacity - rcv.session.incoming_bytes
      assert available < max_frame, (available, max_frame)

    for i in range(count):
      d = rcv.current
      assert d, i
      pending = d.pending
      before = rcv.session.incoming_bytes
      assert rcv.advance()
      after = rcv.session.incoming_bytes
      assert before - after == pending, (before, after, pending)
      snd_before = snd.session.incoming_bytes
      self.pump()
      snd_after = snd.session.incoming_bytes

      assert rcv.session.incoming_bytes < capacity
      if snd_before > 0:
        assert capacity - after <= max_frame
        assert snd_before > snd_after
      if snd_after > 0:
        available = rcv.session.incoming_capacity - rcv.session.incoming_bytes
        assert available < max_frame, available

  def testBufferingSize16(self):
    self.testBuffering(size=16)

  def testBufferingSize256(self):
    self.testBuffering(size=256)

  def testBufferingSize512(self):
    self.testBuffering(size=512)

  def testBufferingSize2048(self):
    self.testBuffering(size=2048)

  def testBufferingSize1025(self):
    self.testBuffering(size=1025)

  def testBufferingSize1023(self):
    self.testBuffering(size=1023)

  def testBufferingSize989(self):
    self.testBuffering(size=989)

  def testBufferingSize1059(self):
    self.testBuffering(size=1059)

  def testCreditWithBuffering(self):
    snd, rcv = self.link("test-link", max_frame=(1024, 1024))
    rcv.session.incoming_capacity = 64*1024
    snd.open()
    rcv.open()
    rcv.flow(128)
    self.pump()

    assert snd.credit == 128, snd.credit
    assert rcv.queued == 0, rcv.queued

    idx = 0
    while snd.credit:
      d = snd.delivery("tag%s" % idx)
      snd.send(("x"*1024).encode('ascii'))
      assert d
      assert snd.advance()
      self.pump()
      idx += 1

    assert idx == 128, idx
    assert rcv.queued < 128, rcv.queued

    rcv.flow(1)
    self.pump()
    assert snd.credit == 1, snd.credit

class SettlementTest(Test):

  def setup(self):
    self.snd, self.rcv = self.link("test-link")
    self.c1 = self.snd.session.connection
    self.c2 = self.rcv.session.connection
    self.snd.open()
    self.rcv.open()
    self.pump()

  def cleanup(self):
    # release resources created by this class
    super(SettlementTest, self).cleanup()
    self.c1 = None
    self.snd = None
    self.c2 = None
    self.rcv2 = None
    self.snd2 = None

  def teardown(self):
    self.cleanup()

  def testSettleCurrent(self):
    self.rcv.flow(10)
    self.pump()

    assert self.snd.credit == 10, self.snd.credit
    d = self.snd.delivery("tag")
    e = self.snd.delivery("tag2")
    assert d
    assert e
    c = self.snd.current
    assert c.tag == "tag", c.tag
    c.settle()
    c = self.snd.current
    assert c.tag == "tag2", c.tag
    c.settle()
    c = self.snd.current
    assert not c
    self.pump()

    c = self.rcv.current
    assert c
    assert c.tag == "tag", c.tag
    assert c.settled
    c.settle()
    c = self.rcv.current
    assert c
    assert c.tag == "tag2", c.tag
    assert c.settled
    c.settle()
    c = self.rcv.current
    assert not c

  def testUnsettled(self):
    self.rcv.flow(10)
    self.pump()

    assert self.snd.unsettled == 0, self.snd.unsettled
    assert self.rcv.unsettled == 0, self.rcv.unsettled

    d = self.snd.delivery("tag")
    assert d
    assert self.snd.unsettled == 1, self.snd.unsettled
    assert self.rcv.unsettled == 0, self.rcv.unsettled
    assert self.snd.advance()
    self.pump()

    assert self.snd.unsettled == 1, self.snd.unsettled
    assert self.rcv.unsettled == 1, self.rcv.unsettled

    c = self.rcv.current
    assert c
    c.settle()

    assert self.snd.unsettled == 1, self.snd.unsettled
    assert self.rcv.unsettled == 0, self.rcv.unsettled

  def testMultipleUnsettled(self, count=1024, size=1024):
    self.rcv.flow(count)
    self.pump()

    assert self.snd.unsettled == 0, self.snd.unsettled
    assert self.rcv.unsettled == 0, self.rcv.unsettled

    unsettled = []

    for i in range(count):
      sd = self.snd.delivery("tag%s" % i)
      assert sd
      n = self.snd.send(("x"*size).encode('ascii'))
      assert n == size, n
      assert self.snd.advance()
      self.pump()

      rd = self.rcv.current
      assert rd, "did not receive delivery %s" % i
      n = rd.pending
      b = self.rcv.recv(n)
      assert len(b) == n, (b, n)
      rd.update(Delivery.ACCEPTED)
      assert self.rcv.advance()
      self.pump()
      unsettled.append(rd)

    assert self.rcv.unsettled == count

    for rd in unsettled:
      rd.settle()

  def testMultipleUnsettled2K1K(self):
    self.testMultipleUnsettled(2048, 1024)

  def testMultipleUnsettled4K1K(self):
    self.testMultipleUnsettled(4096, 1024)

  def testMultipleUnsettled1K2K(self):
    self.testMultipleUnsettled(1024, 2048)

  def testMultipleUnsettled2K2K(self):
    self.testMultipleUnsettled(2048, 2048)

  def testMultipleUnsettled4K2K(self):
    self.testMultipleUnsettled(4096, 2048)

class PipelineTest(Test):

  def setup(self):
    self.c1, self.c2 = self.connection()

  def cleanup(self):
    # release resources created by this class
    super(PipelineTest, self).cleanup()
    self.c1 = None
    self.c2 = None

  def teardown(self):
    self.cleanup()

  def test(self):
    ssn = self.c1.session()
    snd = ssn.sender("sender")
    self.c1.open()
    ssn.open()
    snd.open()

    for i in range(10):
      d = snd.delivery("delivery-%s" % i)
      snd.send(str2bin("delivery-%s" % i))
      d.settle()

    snd.close()
    ssn.close()
    self.c1.close()

    self.pump()

    state = self.c2.state
    assert state == (Endpoint.LOCAL_UNINIT | Endpoint.REMOTE_ACTIVE), "%x" % state
    ssn2 = self.c2.session_head(Endpoint.LOCAL_UNINIT)
    assert ssn2
    state == ssn2.state
    assert state == (Endpoint.LOCAL_UNINIT | Endpoint.REMOTE_ACTIVE), "%x" % state
    rcv = self.c2.link_head(Endpoint.LOCAL_UNINIT)
    assert rcv
    state = rcv.state
    assert state == (Endpoint.LOCAL_UNINIT | Endpoint.REMOTE_ACTIVE), "%x" % state

    self.c2.open()
    ssn2.open()
    rcv.open()
    rcv.flow(10)
    assert rcv.queued == 0, rcv.queued

    self.pump()

    assert rcv.queued == 10, rcv.queued
    state = rcv.state
    assert state == (Endpoint.LOCAL_ACTIVE | Endpoint.REMOTE_CLOSED), "%x" % state
    state = ssn2.state
    assert state == (Endpoint.LOCAL_ACTIVE | Endpoint.REMOTE_CLOSED), "%x" % state
    state = self.c2.state
    assert state == (Endpoint.LOCAL_ACTIVE | Endpoint.REMOTE_CLOSED), "%x" % state

    for i in range(rcv.queued):
      d = rcv.current
      assert d
      assert d.tag == "delivery-%s" % i
      d.settle()

    assert rcv.queued == 0, rcv.queued

<<<<<<< HEAD
import sys
from .common import Skipped
=======
>>>>>>> 9272dea2

class ServerTest(Test):

  def testKeepalive(self):
    """ Verify that idle frames are sent to keep a Connection alive
    """
    if "java" in sys.platform:
      raise Skipped()
    idle_timeout = self.delay
    server = common.TestServer()
    server.start()

    class Program:

      def on_reactor_init(self, event):
        self.conn = event.reactor.connection()
        self.conn.hostname = "%s:%s" % (server.host, server.port)
        self.conn.open()
        self.old_count = None
        event.reactor.schedule(3 * idle_timeout, self)

      def on_connection_bound(self, event):
        event.transport.idle_timeout = idle_timeout

      def on_connection_remote_open(self, event):
        self.old_count = event.transport.frames_input

      def on_timer_task(self, event):
        assert self.conn.state == (Endpoint.LOCAL_ACTIVE | Endpoint.REMOTE_ACTIVE), "Connection terminated"
        assert self.conn.transport.frames_input > self.old_count, "No idle frames received"
        self.conn.close()

    Reactor(Program()).run()
    server.stop()

  def testIdleTimeout(self):
    """ Verify that a Connection is terminated properly when Idle frames do not
    arrive in a timely manner.
    """
    if "java" in sys.platform:
      raise Skipped()
    idle_timeout = self.delay
    server = common.TestServer(idle_timeout=idle_timeout)
    server.start()

    class Program:

      def on_reactor_init(self, event):
        self.conn = event.reactor.connection()
        self.conn.hostname = "%s:%s" % (server.host, server.port)
        self.conn.open()
        self.remote_condition = None
        self.old_count = None
        # verify the connection stays up even if we don't explicitly send stuff
        # wait up to 3x the idle timeout
        event.reactor.schedule(3 * idle_timeout, self)

      def on_connection_bound(self, event):
        self.transport = event.transport

      def on_connection_remote_open(self, event):
        self.old_count = event.transport.frames_output

      def on_connection_remote_close(self, event):
        assert self.conn.remote_condition
        assert self.conn.remote_condition.name == "amqp:resource-limit-exceeded"
        self.remote_condition = self.conn.remote_condition

      def on_timer_task(self, event):
        assert self.conn.state == (Endpoint.LOCAL_ACTIVE | Endpoint.REMOTE_ACTIVE), "Connection terminated"
        assert self.conn.transport.frames_output > self.old_count, "No idle frames sent"

        # now wait to explicitly cause the other side to expire:
        sleep(3 * idle_timeout)

    p = Program()
    Reactor(p).run()
    assert p.remote_condition
    assert p.remote_condition.name == "amqp:resource-limit-exceeded"
    server.stop()

class NoValue:

  def __init__(self):
    pass

  def apply(self, dlv):
    pass

  def check(self, dlv):
    assert dlv.data == None
    assert dlv.section_number == 0
    assert dlv.section_offset == 0
    assert dlv.condition == None
    assert dlv.failed == False
    assert dlv.undeliverable == False
    assert dlv.annotations == None

class RejectValue:
  def __init__(self, condition):
    self.condition = condition

  def apply(self, dlv):
    dlv.condition = self.condition

  def check(self, dlv):
    assert dlv.data == None, dlv.data
    assert dlv.section_number == 0
    assert dlv.section_offset == 0
    assert dlv.condition == self.condition, (dlv.condition, self.condition)
    assert dlv.failed == False
    assert dlv.undeliverable == False
    assert dlv.annotations == None

class ReceivedValue:
  def __init__(self, section_number, section_offset):
    self.section_number = section_number
    self.section_offset = section_offset

  def apply(self, dlv):
    dlv.section_number = self.section_number
    dlv.section_offset = self.section_offset

  def check(self, dlv):
    assert dlv.data == None, dlv.data
    assert dlv.section_number == self.section_number, (dlv.section_number, self.section_number)
    assert dlv.section_offset == self.section_offset
    assert dlv.condition == None
    assert dlv.failed == False
    assert dlv.undeliverable == False
    assert dlv.annotations == None

class ModifiedValue:
  def __init__(self, failed, undeliverable, annotations):
    self.failed = failed
    self.undeliverable = undeliverable
    self.annotations = annotations

  def apply(self, dlv):
    dlv.failed = self.failed
    dlv.undeliverable = self.undeliverable
    dlv.annotations = self.annotations

  def check(self, dlv):
    assert dlv.data == None, dlv.data
    assert dlv.section_number == 0
    assert dlv.section_offset == 0
    assert dlv.condition == None
    assert dlv.failed == self.failed
    assert dlv.undeliverable == self.undeliverable
    assert dlv.annotations == self.annotations, (dlv.annotations, self.annotations)

class CustomValue:
  def __init__(self, data):
    self.data = data

  def apply(self, dlv):
    dlv.data = self.data

  def check(self, dlv):
    assert dlv.data == self.data, (dlv.data, self.data)
    assert dlv.section_number == 0
    assert dlv.section_offset == 0
    assert dlv.condition == None
    assert dlv.failed == False
    assert dlv.undeliverable == False
    assert dlv.annotations == None

class DeliveryTest(Test):

  def teardown(self):
    self.cleanup()

  def testDisposition(self, count=1, tag="tag%i", type=Delivery.ACCEPTED, value=NoValue()):
    snd, rcv = self.link("test-link")
    snd.open()
    rcv.open()

    snd_deliveries = []
    for i in range(count):
      d = snd.delivery(tag % i)
      snd_deliveries.append(d)
      snd.advance()

    rcv.flow(count)
    self.pump()

    rcv_deliveries = []
    for i in range(count):
      d = rcv.current
      assert d.tag == (tag % i)
      rcv_deliveries.append(d)
      rcv.advance()

    for d in rcv_deliveries:
      value.apply(d.local)
      d.update(type)

    self.pump()

    for d in snd_deliveries:
      assert d.remote_state == type
      assert d.remote.type == type
      value.check(d.remote)
      value.apply(d.local)
      d.update(type)

    self.pump()

    for d in rcv_deliveries:
      assert d.remote_state == type
      assert d.remote.type == type
      value.check(d.remote)

    for d in snd_deliveries:
      d.settle()

    self.pump()

    for d in rcv_deliveries:
      assert d.settled, d.settled
      d.settle()

  def testReceived(self):
    self.testDisposition(type=Disposition.RECEIVED, value=ReceivedValue(1, 2))

  def testRejected(self):
    self.testDisposition(type=Disposition.REJECTED, value=RejectValue(Condition(symbol("foo"))))

  def testReleased(self):
    self.testDisposition(type=Disposition.RELEASED)

  def testModified(self):
    self.testDisposition(type=Disposition.MODIFIED,
                         value=ModifiedValue(failed=True, undeliverable=True,
                                             annotations={"key": "value"}))

  def testCustom(self):
    self.testDisposition(type=0x12345, value=CustomValue([1, 2, 3]))

class CollectorTest(Test):

  def setup(self):
    self.collector = Collector()

  def drain(self):
    result = []
    while True:
      e = self.collector.peek()
      if e:
        result.append(e)
        self.collector.pop()
      else:
        break
    return result

  def expect(self, *types):
    return self.expect_oneof(types)

  def expect_oneof(self, *sequences):
    events = self.drain()
    types = tuple([e.type for e in events])

    for alternative in sequences:
      if types == alternative:
        if len(events) == 1:
          return events[0]
        elif len(events) > 1:
          return events
        else:
          return

    assert False, "actual events %s did not match any of the expected sequences: %s" % (events, sequences)

  def expect_until(self, *types):
    events = self.drain()
    etypes = tuple([e.type for e in events[-len(types):]])
    assert etypes == types, "actual events %s did not end in expect sequence: %s" % (events, types)

class EventTest(CollectorTest):

  def teardown(self):
    self.cleanup()

  def testEndpointEvents(self):
    c1, c2 = self.connection()
    c1.collect(self.collector)
    self.expect(Event.CONNECTION_INIT)
    self.pump()
    self.expect()
    c2.open()
    self.pump()
    self.expect(Event.CONNECTION_REMOTE_OPEN)
    self.pump()
    self.expect()

    ssn = c2.session()
    snd = ssn.sender("sender")
    ssn.open()
    snd.open()

    self.expect()
    self.pump()
    self.expect(Event.SESSION_INIT, Event.SESSION_REMOTE_OPEN,
                Event.LINK_INIT, Event.LINK_REMOTE_OPEN)

    c1.open()
    ssn2 = c1.session()
    ssn2.open()
    rcv = ssn2.receiver("receiver")
    rcv.open()
    self.pump()
    self.expect(Event.CONNECTION_LOCAL_OPEN, Event.TRANSPORT,
                Event.SESSION_INIT, Event.SESSION_LOCAL_OPEN,
                Event.TRANSPORT, Event.LINK_INIT, Event.LINK_LOCAL_OPEN,
                Event.TRANSPORT)

    rcv.close()
    self.expect(Event.LINK_LOCAL_CLOSE, Event.TRANSPORT)
    self.pump()
    rcv.free()
    del rcv
    self.expect(Event.LINK_FINAL)
    ssn2.free()
    del ssn2
    self.pump()
    c1.free()
    c1.transport.unbind()
    self.expect_oneof((Event.SESSION_FINAL, Event.LINK_FINAL, Event.SESSION_FINAL,
                       Event.CONNECTION_UNBOUND, Event.CONNECTION_FINAL),
                      (Event.CONNECTION_UNBOUND, Event.SESSION_FINAL, Event.LINK_FINAL,
                       Event.SESSION_FINAL, Event.CONNECTION_FINAL))

  def testConnectionINIT_FINAL(self):
    c = Connection()
    c.collect(self.collector)
    self.expect(Event.CONNECTION_INIT)
    c.free()
    self.expect(Event.CONNECTION_FINAL)

  def testSessionINIT_FINAL(self):
    c = Connection()
    c.collect(self.collector)
    self.expect(Event.CONNECTION_INIT)
    s = c.session()
    self.expect(Event.SESSION_INIT)
    s.free()
    self.expect(Event.SESSION_FINAL)
    c.free()
    self.expect(Event.CONNECTION_FINAL)

  def testLinkINIT_FINAL(self):
    c = Connection()
    c.collect(self.collector)
    self.expect(Event.CONNECTION_INIT)
    s = c.session()
    self.expect(Event.SESSION_INIT)
    r = s.receiver("asdf")
    self.expect(Event.LINK_INIT)
    r.free()
    self.expect(Event.LINK_FINAL)
    c.free()
    self.expect(Event.SESSION_FINAL, Event.CONNECTION_FINAL)

  def testFlowEvents(self):
    snd, rcv = self.link("test-link")
    snd.session.connection.collect(self.collector)
    rcv.open()
    rcv.flow(10)
    self.pump()
    self.expect(Event.CONNECTION_INIT, Event.SESSION_INIT,
                Event.LINK_INIT, Event.LINK_REMOTE_OPEN, Event.LINK_FLOW)
    rcv.flow(10)
    self.pump()
    self.expect(Event.LINK_FLOW)
    return snd, rcv

  def testDeliveryEvents(self):
    snd, rcv = self.link("test-link")
    rcv.session.connection.collect(self.collector)
    rcv.open()
    rcv.flow(10)
    self.pump()
    self.expect(Event.CONNECTION_INIT, Event.SESSION_INIT,
                Event.LINK_INIT, Event.LINK_LOCAL_OPEN, Event.TRANSPORT)
    snd.delivery("delivery")
    snd.send(str2bin("Hello World!"))
    snd.advance()
    self.pump()
    self.expect()
    snd.open()
    self.pump()
    self.expect(Event.LINK_REMOTE_OPEN, Event.DELIVERY)
    rcv.session.connection.transport.unbind()
    rcv.session.connection.free()
    self.expect(Event.CONNECTION_UNBOUND, Event.TRANSPORT, Event.LINK_FINAL,
                Event.SESSION_FINAL, Event.CONNECTION_FINAL)

  def testDeliveryEventsDisp(self):
    snd, rcv = self.testFlowEvents()
    snd.open()
    dlv = snd.delivery("delivery")
    snd.send(str2bin("Hello World!"))
    assert snd.advance()
    self.expect(Event.LINK_LOCAL_OPEN, Event.TRANSPORT)
    self.pump()
    self.expect(Event.LINK_FLOW)
    rdlv = rcv.current
    assert rdlv != None
    assert rdlv.tag == "delivery"
    rdlv.update(Delivery.ACCEPTED)
    self.pump()
    event = self.expect(Event.DELIVERY)
    assert event.context == dlv, (dlv, event.context)

  def testConnectionBOUND_UNBOUND(self):
    c = Connection()
    c.collect(self.collector)
    self.expect(Event.CONNECTION_INIT)
    t = Transport()
    t.bind(c)
    self.expect(Event.CONNECTION_BOUND)
    t.unbind()
    self.expect(Event.CONNECTION_UNBOUND, Event.TRANSPORT)

  def testTransportERROR_CLOSE(self):
    c = Connection()
    c.collect(self.collector)
    self.expect(Event.CONNECTION_INIT)
    t = Transport()
    t.bind(c)
    self.expect(Event.CONNECTION_BOUND)
    assert t.condition is None
    t.push(str2bin("asdf"))
    self.expect(Event.TRANSPORT_ERROR, Event.TRANSPORT_TAIL_CLOSED)
    assert t.condition is not None
    assert t.condition.name == "amqp:connection:framing-error"
    assert "AMQP header mismatch" in t.condition.description
    p = t.pending()
    assert p > 0
    t.pop(p)
    self.expect(Event.TRANSPORT_HEAD_CLOSED, Event.TRANSPORT_CLOSED)

  def testTransportCLOSED(self):
    c = Connection()
    c.collect(self.collector)
    self.expect(Event.CONNECTION_INIT)
    t = Transport()
    t.bind(c)
    c.open()

    self.expect(Event.CONNECTION_BOUND, Event.CONNECTION_LOCAL_OPEN, Event.TRANSPORT)

    c2 = Connection()
    t2 = Transport()
    t2.bind(c2)
    c2.open()
    c2.close()

    pump(t, t2)

    self.expect(Event.CONNECTION_REMOTE_OPEN, Event.CONNECTION_REMOTE_CLOSE,
                Event.TRANSPORT_TAIL_CLOSED)

    c.close()

    pump(t, t2)

    self.expect(Event.CONNECTION_LOCAL_CLOSE, Event.TRANSPORT,
                Event.TRANSPORT_HEAD_CLOSED, Event.TRANSPORT_CLOSED)

  def testLinkDetach(self):
    c1 = Connection()
    c1.collect(self.collector)
    t1 = Transport()
    t1.bind(c1)
    c1.open()
    s1 = c1.session()
    s1.open()
    l1 = s1.sender("asdf")
    l1.open()
    l1.detach()
    self.expect_until(Event.LINK_LOCAL_DETACH, Event.TRANSPORT)

    c2 = Connection()
    c2.collect(self.collector)
    t2 = Transport()
    t2.bind(c2)

    pump(t1, t2)

    self.expect_until(Event.LINK_REMOTE_DETACH)

class PeerTest(CollectorTest):

  def setup(self):
    CollectorTest.setup(self)
    self.connection = Connection()
    self.connection.collect(self.collector)
    self.transport = Transport()
    self.transport.bind(self.connection)
    self.peer = Connection()
    self.peer_transport = Transport()
    self.peer_transport.bind(self.peer)
    self.peer_transport.trace(Transport.TRACE_OFF)

  def pump(self):
    pump(self.transport, self.peer_transport)

class TeardownLeakTest(PeerTest):

  def doLeak(self, local, remote):
    self.connection.open()
    self.expect(Event.CONNECTION_INIT, Event.CONNECTION_BOUND,
                Event.CONNECTION_LOCAL_OPEN, Event.TRANSPORT)

    ssn = self.connection.session()
    ssn.open()
    self.expect(Event.SESSION_INIT, Event.SESSION_LOCAL_OPEN, Event.TRANSPORT)

    snd = ssn.sender("sender")
    snd.open()
    self.expect(Event.LINK_INIT, Event.LINK_LOCAL_OPEN, Event.TRANSPORT)


    self.pump()

    self.peer.open()
    self.peer.session_head(0).open()
    self.peer.link_head(0).open()

    self.pump()
    self.expect_oneof((Event.CONNECTION_REMOTE_OPEN, Event.SESSION_REMOTE_OPEN,
                       Event.LINK_REMOTE_OPEN, Event.LINK_FLOW),
                      (Event.CONNECTION_REMOTE_OPEN, Event.SESSION_REMOTE_OPEN,
                       Event.LINK_REMOTE_OPEN))

    if local:
      snd.close() # ha!!
      self.expect(Event.LINK_LOCAL_CLOSE, Event.TRANSPORT)
    ssn.close()
    self.expect(Event.SESSION_LOCAL_CLOSE, Event.TRANSPORT)
    self.connection.close()
    self.expect(Event.CONNECTION_LOCAL_CLOSE, Event.TRANSPORT)

    if remote:
      self.peer.link_head(0).close() # ha!!
    self.peer.session_head(0).close()
    self.peer.close()

    self.pump()

    if remote:
      self.expect(Event.TRANSPORT_HEAD_CLOSED, Event.LINK_REMOTE_CLOSE,
                  Event.SESSION_REMOTE_CLOSE, Event.CONNECTION_REMOTE_CLOSE,
                  Event.TRANSPORT_TAIL_CLOSED, Event.TRANSPORT_CLOSED)
    else:
      self.expect(Event.TRANSPORT_HEAD_CLOSED, Event.SESSION_REMOTE_CLOSE,
                  Event.CONNECTION_REMOTE_CLOSE, Event.TRANSPORT_TAIL_CLOSED,
                  Event.TRANSPORT_CLOSED)

    self.connection.free()
    self.expect(Event.LINK_FINAL, Event.SESSION_FINAL)
    self.transport.unbind()

    self.expect(Event.CONNECTION_UNBOUND, Event.CONNECTION_FINAL)

  def testLocalRemoteLeak(self):
    self.doLeak(True, True)

  def testLocalLeak(self):
    self.doLeak(True, False)

  def testRemoteLeak(self):
    self.doLeak(False, True)

  def testLeak(self):
    self.doLeak(False, False)

class IdleTimeoutEventTest(PeerTest):

  def half_pump(self):
    p = self.transport.pending()
    self.transport.pop(p)

  def testTimeoutWithZombieServer(self):
    self.transport.idle_timeout = self.delay
    self.connection.open()
    self.half_pump()
    self.transport.tick(time())
    sleep(self.delay*2)
    self.transport.tick(time())
    self.expect(Event.CONNECTION_INIT, Event.CONNECTION_BOUND,
                Event.CONNECTION_LOCAL_OPEN, Event.TRANSPORT,
                Event.TRANSPORT_ERROR, Event.TRANSPORT_TAIL_CLOSED)
    assert self.transport.capacity() < 0
    assert self.transport.pending() > 0
    self.half_pump()
    self.expect(Event.TRANSPORT_HEAD_CLOSED, Event.TRANSPORT_CLOSED)
    assert self.transport.pending() < 0

  def testTimeoutWithZombieServerAndSASL(self):
    sasl = self.transport.sasl()
    self.testTimeoutWithZombieServer()

class DeliverySegFaultTest(Test):

  def testDeliveryAfterUnbind(self):
    conn = Connection()
    t = Transport()
    ssn = conn.session()
    snd = ssn.sender("sender")
    dlv = snd.delivery("tag")
    dlv.settle()
    del dlv
    t.bind(conn)
    t.unbind()
    dlv = snd.delivery("tag")

class SaslEventTest(CollectorTest):

  def testAnonymousNoInitialResponse(self):
    if "java" in sys.platform:
      raise Skipped()
    conn = Connection()
    conn.collect(self.collector)
    transport = Transport(Transport.SERVER)
    transport.bind(conn)
    self.expect(Event.CONNECTION_INIT, Event.CONNECTION_BOUND)

    transport.push(str2bin('AMQP\x03\x01\x00\x00\x00\x00\x00 \x02\x01\x00\x00\x00SA'
                           '\xd0\x00\x00\x00\x10\x00\x00\x00\x02\xa3\tANONYMOUS@'
                           'AMQP\x00\x01\x00\x00'))
    self.expect(Event.TRANSPORT)
    for i in range(1024):
      p = transport.pending()
      self.drain()
    p = transport.pending()
    self.expect()<|MERGE_RESOLUTION|>--- conflicted
+++ resolved
@@ -18,19 +18,12 @@
 #
 from __future__ import absolute_import
 
-<<<<<<< HEAD
 import os, gc
+import sys
 from . import common
 from time import time, sleep
 from proton import *
-from .common import pump
-=======
-import os, common, gc
-import sys
-from time import time, sleep
-from proton import *
-from common import pump, Skipped
->>>>>>> 9272dea2
+from .common import pump, Skipped
 from proton.reactor import Reactor
 from proton._compat import str2bin
 
@@ -1890,11 +1883,6 @@
 
     assert rcv.queued == 0, rcv.queued
 
-<<<<<<< HEAD
-import sys
-from .common import Skipped
-=======
->>>>>>> 9272dea2
 
 class ServerTest(Test):
 
